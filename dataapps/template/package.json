{
  "name": "data-apps-template",
  "version": "1.0.0",
  "description": "A data application template with FastAPI backend and React Admin frontend for Databricks Apps",
  "private": true,
  "scripts": {
<<<<<<< HEAD
    "install": "npm run install:all",
    "dev": "cd frontend/reactadmin && npm run dev",
    "build": "cd frontend/reactadmin && npm install && npm run build",
    "serve": "cd frontend/reactadmin && npm run serve",
    "start": "cd frontend/reactadmin && npm run build && cd ../.. && uv run python backend/main.py",
    "start:backend": "uv run python backend/main.py",
    "start:frontend": "cd frontend/reactadmin && npm run serve",
    "type-check": "cd frontend/reactadmin && npm run type-check",
    "lint": "cd frontend/reactadmin && npm run lint",
    "format": "cd frontend/reactadmin && npm run format",
    "install:all": "cd frontend/reactadmin && npm install && cd ../.. && uv sync"
=======
    "setup": "npm install && cd frontend/reactadmin && npm install",
    "dev": "concurrently \"npm run dev:frontend\" \"npm run dev:backend\"",
    "dev:frontend": "cd frontend/reactadmin && npm run dev",
    "dev:backend": "cd backend && uv run uvicorn main:app --reload --host 0.0.0.0 --port 8000",
    "build": "cd frontend/reactadmin && npm install && npm run build"
>>>>>>> 098aaffc
  },
  "devDependencies": {
    "concurrently": "9.2.1"
  }
}<|MERGE_RESOLUTION|>--- conflicted
+++ resolved
@@ -4,9 +4,11 @@
   "description": "A data application template with FastAPI backend and React Admin frontend for Databricks Apps",
   "private": true,
   "scripts": {
-<<<<<<< HEAD
     "install": "npm run install:all",
-    "dev": "cd frontend/reactadmin && npm run dev",
+    "setup": "npm install && cd frontend/reactadmin && npm install",
+    "dev": "concurrently \"npm run dev:frontend\" \"npm run dev:backend\"",
+    "dev:frontend": "cd frontend/reactadmin && npm run dev",
+    "dev:backend": "cd backend && uv run uvicorn main:app --reload --host 0.0.0.0 --port 8000",
     "build": "cd frontend/reactadmin && npm install && npm run build",
     "serve": "cd frontend/reactadmin && npm run serve",
     "start": "cd frontend/reactadmin && npm run build && cd ../.. && uv run python backend/main.py",
@@ -16,13 +18,6 @@
     "lint": "cd frontend/reactadmin && npm run lint",
     "format": "cd frontend/reactadmin && npm run format",
     "install:all": "cd frontend/reactadmin && npm install && cd ../.. && uv sync"
-=======
-    "setup": "npm install && cd frontend/reactadmin && npm install",
-    "dev": "concurrently \"npm run dev:frontend\" \"npm run dev:backend\"",
-    "dev:frontend": "cd frontend/reactadmin && npm run dev",
-    "dev:backend": "cd backend && uv run uvicorn main:app --reload --host 0.0.0.0 --port 8000",
-    "build": "cd frontend/reactadmin && npm install && npm run build"
->>>>>>> 098aaffc
   },
   "devDependencies": {
     "concurrently": "9.2.1"
