--- conflicted
+++ resolved
@@ -8,7 +8,6 @@
 load_dotenv()
 
 
-<<<<<<< HEAD
 def run(
     prompt: str,
     app_name: str | None = None,
@@ -16,10 +15,8 @@
     suppress_logs: bool = False,
     use_subagents: bool = False,
     enable_mcp: bool = True,
+    mcp_binary: str | None = None,
 ):
-=======
-def run(prompt: str, app_name: str | None = None, wipe_db: bool = True, suppress_logs: bool = False, use_subagents: bool = False, mcp_binary: str | None = None):
->>>>>>> dbc15f2f
     """Run app builder with given prompt.
 
     Args:
@@ -28,37 +25,27 @@
         wipe_db: Whether to wipe database on start
         suppress_logs: Whether to suppress logs
         use_subagents: Whether to enable subagent delegation (e.g., dataresearch)
-<<<<<<< HEAD
         enable_mcp: Enable MCP server for Databricks access (default: True)
-=======
         mcp_binary: Optional path to pre-built edda-mcp binary (default: use cargo run)
->>>>>>> dbc15f2f
 
     Usage:
         python main.py "your prompt here" --use_subagents
         python main.py "build dashboard" --app_name=my-dashboard --use_subagents
         python main.py "build dashboard" --use_subagents --no-wipe_db
-<<<<<<< HEAD
         python main.py "build dashboard" --no-enable_mcp  # Pure SDK mode
-=======
         python main.py "build dashboard" --mcp_binary=/path/to/edda-mcp
->>>>>>> dbc15f2f
     """
     if app_name is None:
         app_name = f"app-{datetime.now().strftime('%Y%m%d-%H%M%S')}"
 
-<<<<<<< HEAD
     builder = AppBuilder(
         app_name=app_name,
         wipe_db=wipe_db,
         suppress_logs=suppress_logs,
         use_subagents=use_subagents,
         use_mcp=enable_mcp,
+        mcp_binary=mcp_binary,
     )
-=======
-
-    builder = AppBuilder(app_name=app_name, wipe_db=wipe_db, suppress_logs=suppress_logs, use_subagents=use_subagents, mcp_binary=mcp_binary)
->>>>>>> dbc15f2f
     metrics = builder.run(prompt, wipe_db=wipe_db)
     print(f"\n{'=' * 80}")
     print("Final metrics:")
