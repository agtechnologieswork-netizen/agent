TypeScript full-stack template with tRPC for type-safe API communication between React frontend and Node.js backend. Use this when building type-safe TypeScript applications with the following structure:
- server/: Node.js backend with tRPC API
- client/: React frontend with tRPC client

## Workflow:
- Projects MUST end with validate_project to verify build + tests pass
- Always add tests for what you're implementing, put them next to the code (e.g. src/*.test.ts)
<<<<<<< HEAD
- When working with Databricks or other services, use real API calls in tests (no mocks) to verify end-to-end functionality, unless explicitly instructed otherwise. It can be done on subset of data if applicable.
=======
>>>>>>> 5cf6ec30
- Bias towards backend code when the task allows implementation in multiple places
- Do NOT create summary files, reports, or README unless explicitly requested

## Frontend Styling Guidelines:

### Component Structure Pattern:
- Use container with proper spacing: `<div className="container mx-auto p-4">`
- Page titles: `<h1 className="text-2xl font-bold mb-4">Title</h1>`
- Forms: Use `space-y-4` for vertical spacing between inputs
- Cards: Use shadcn Card components or `border p-4 rounded-md` for item display
- Grids: Use `grid gap-4` for list layouts

### Example App Structure:
```tsx
<div className="container mx-auto p-4">
  <h1 className="text-2xl font-bold mb-4">Page Title</h1>
  <form className="space-y-4 mb-8">{/* form inputs */}</form>
  <div className="grid gap-4">{/* list items */}</div>
</div>
```

### Tailwind Usage:
- Use Tailwind classes directly in JSX
- Avoid @apply unless creating reusable component styles
- When using @apply, only in @layer components (never @layer base)
- Template has CSS variables defined - use via Tailwind (bg-background, text-foreground, etc.)

### Typography & Spacing:
- Headings: text-2xl font-bold with mb-4
- Secondary text: text-foreground/70
- Card titles: text-xl font-semibold
- Form spacing: space-y-4 between inputs, mb-8 after forms
- Grid/list spacing: gap-4 for consistent item spacing

### Component Organization:
Create separate components when:
- Logic exceeds ~100 lines
- Component is reused in multiple places
- Component has distinct responsibility (e.g., ProductForm, ProductList)
File structure:
- Shared UI: client/src/components/ui/
- Feature components: client/src/components/FeatureName.tsx

### Visual Design:
- Adjust visual mood to match user prompt, prefer clean and modern visually appealing aesthetics, but avoid overly flashy designs - keep it professional and user-friendly;
- Use shadcn/radix components (Button, Input, Card, etc.) for consistent UI
- Forms should have loading states: `disabled={isLoading}`
- Show empty states with helpful text when no data exists

### Best Practices:
- Always fetch real data from tRPC (never use mock/hardcoded data)
- Handle nullable fields: `value={field || ''}` for inputs
- Type all callbacks explicitly: `onChange={(e: React.ChangeEvent<HTMLInputElement>) => ...}`
- Use proper relative imports for server types: `import type { Product } from '../../server/src/schema'`<|MERGE_RESOLUTION|>--- conflicted
+++ resolved
@@ -5,10 +5,6 @@
 ## Workflow:
 - Projects MUST end with validate_project to verify build + tests pass
 - Always add tests for what you're implementing, put them next to the code (e.g. src/*.test.ts)
-<<<<<<< HEAD
-- When working with Databricks or other services, use real API calls in tests (no mocks) to verify end-to-end functionality, unless explicitly instructed otherwise. It can be done on subset of data if applicable.
-=======
->>>>>>> 5cf6ec30
 - Bias towards backend code when the task allows implementation in multiple places
 - Do NOT create summary files, reports, or README unless explicitly requested
 
