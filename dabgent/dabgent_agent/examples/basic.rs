use dabgent_agent::processor::{Pipeline, Processor, ThreadProcessor, ToolProcessor};
use dabgent_agent::toolbox::{self, basic::toolset};
use dabgent_mq::{EventStore, db::sqlite::SqliteStore};
use dabgent_sandbox::dagger::{ConnectOpts, Sandbox as DaggerSandbox};
use dabgent_sandbox::{Sandbox, SandboxDyn};
use eyre::Result;
use rig::client::ProviderClient;

const MODEL: &str = "claude-sonnet-4-20250514";

const SYSTEM_PROMPT: &str = "
You are a python software engineer.
Workspace is already set up using uv init.
Use uv package manager if you need to add extra libraries.
Program will be run using uv run main.py command.
";

#[tokio::main]
async fn main() {
    tracing_subscriber::fmt::init();

    const STREAM_ID: &str = "pipeline";
    let prompt = "minimal script that fetches my ip using some api like ipify.org";

    let store = store().await;
    push_prompt(&store, STREAM_ID, "", prompt).await.unwrap();
    pipeline_fn(STREAM_ID, store).await.unwrap();
}

pub async fn pipeline_fn(stream_id: &str, store: impl EventStore) -> Result<()> {
    let stream_id = stream_id.to_owned();
    let opts = ConnectOpts::default();
    opts.connect(|client| async move {
        let llm = rig::providers::anthropic::Client::from_env();
        let sandbox = sandbox(&client).await?;
        let tools = toolset(Validator);

        let thread_processor = ThreadProcessor::new(
            llm.clone(),
            store.clone(),
<<<<<<< HEAD
            MODEL.to_owned(),
            SYSTEM_PROMPT.to_owned(),
            tools.iter().map(|tool| tool.definition()).collect(),
        );
        let tool_processor = ToolProcessor::new(sandbox.boxed(), store.clone(), tools);
=======
        );
        let tool_processor = ToolProcessor::new(sandbox.boxed(), store.clone(), tools, None);
>>>>>>> cf1339a7
        let pipeline = Pipeline::new(
            store.clone(),
            vec![thread_processor.boxed(), tool_processor.boxed()],
        );
        pipeline.run(stream_id.clone()).await?;
        Ok(())
    })
    .await
    .map_err(Into::into)
}

async fn sandbox(client: &dagger_sdk::DaggerConn) -> Result<DaggerSandbox> {
    let opts = dagger_sdk::ContainerBuildOptsBuilder::default()
        .dockerfile("Dockerfile")
        .build()?;
    let ctr = client
        .container()
        .build_opts(client.host().directory("./examples"), opts);
    ctr.sync().await?;
    let sandbox = DaggerSandbox::from_container(ctr, client.clone());
    Ok(sandbox)
}

async fn store() -> SqliteStore {
    let pool = sqlx::SqlitePool::connect(":memory:")
        .await
        .expect("Failed to create in-memory SQLite pool");
    let store = SqliteStore::new(pool);
    store.migrate().await;
    store
}

async fn push_prompt<S: EventStore>(
    store: &S,
    stream_id: &str,
    aggregate_id: &str,
    prompt: &str,
) -> Result<()> {
<<<<<<< HEAD
    let event = dabgent_agent::event::Event::Prompted(prompt.to_owned());
=======
    let user_content = rig::message::UserContent::Text(rig::message::Text { text: prompt.to_owned() });
    let event = dabgent_agent::event::Event::UserMessage(rig::OneOrMany::one(user_content));
>>>>>>> cf1339a7
    store
        .push_event(stream_id, aggregate_id, &event, &Default::default())
        .await
        .map_err(Into::into)
}

pub struct Validator;

impl toolbox::Validator for Validator {
    async fn run(&self, sandbox: &mut Box<dyn SandboxDyn>) -> Result<Result<(), String>> {
        sandbox.exec("uv run main.py").await.map(|result| {
            if result.exit_code == 0 {
                Ok(())
            } else {
                Err(format!(
                    "code: {}\nstdout: {}\nstderr: {}",
                    result.exit_code, result.stdout, result.stderr
                ))
            }
        })
    }
}<|MERGE_RESOLUTION|>--- conflicted
+++ resolved
@@ -38,16 +38,8 @@
         let thread_processor = ThreadProcessor::new(
             llm.clone(),
             store.clone(),
-<<<<<<< HEAD
-            MODEL.to_owned(),
-            SYSTEM_PROMPT.to_owned(),
-            tools.iter().map(|tool| tool.definition()).collect(),
-        );
-        let tool_processor = ToolProcessor::new(sandbox.boxed(), store.clone(), tools);
-=======
         );
         let tool_processor = ToolProcessor::new(sandbox.boxed(), store.clone(), tools, None);
->>>>>>> cf1339a7
         let pipeline = Pipeline::new(
             store.clone(),
             vec![thread_processor.boxed(), tool_processor.boxed()],
@@ -86,12 +78,8 @@
     aggregate_id: &str,
     prompt: &str,
 ) -> Result<()> {
-<<<<<<< HEAD
-    let event = dabgent_agent::event::Event::Prompted(prompt.to_owned());
-=======
     let user_content = rig::message::UserContent::Text(rig::message::Text { text: prompt.to_owned() });
     let event = dabgent_agent::event::Event::UserMessage(rig::OneOrMany::one(user_content));
->>>>>>> cf1339a7
     store
         .push_event(stream_id, aggregate_id, &event, &Default::default())
         .await
