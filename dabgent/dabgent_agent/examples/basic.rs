--- conflicted
+++ resolved
@@ -1,12 +1,7 @@
-<<<<<<< HEAD
 use dabgent_agent::processor::agent::{Agent, AgentState, Command, Event, Request, Runtime};
 use dabgent_agent::processor::llm::{LLMConfig, LLMHandler};
 use dabgent_agent::processor::tools::{TemplateConfig, ToolHandler};
 use dabgent_agent::processor::utils::LogHandler;
-=======
-use dabgent_agent::llm::LLMClient;
-use dabgent_agent::processor::{Pipeline, Processor, ThreadProcessor, ToolProcessor};
->>>>>>> 8e3c412e
 use dabgent_agent::toolbox::{self, basic::toolset};
 use dabgent_mq::Event as MQEvent;
 use dabgent_mq::db::sqlite::SqliteStore;
@@ -37,7 +32,6 @@
     run_worker().await.unwrap();
 }
 
-<<<<<<< HEAD
 pub async fn run_worker() -> Result<()> {
     let store = store().await;
     let tools = toolset(Validator);
@@ -90,64 +84,6 @@
     fn event_version(&self) -> String {
         "1.0".to_string()
     }
-=======
-    const STREAM_ID: &str = "pipeline";
-    let prompt = "minimal script that fetches my ip using some api like ipify.org";
-
-    // Determine which provider to use based on available API keys
-    let (use_anthropic, model) = if std::env::var("ANTHROPIC_API_KEY").is_ok() {
-        (true, ANTHROPIC_MODEL)
-    } else if std::env::var("OPENROUTER_API_KEY").is_ok() {
-        (false, OPENROUTER_MODEL)
-    } else {
-        panic!("Either ANTHROPIC_API_KEY or OPENROUTER_API_KEY must be set");
-    };
-
-    let store = store().await;
-
-    // Get tool definitions
-    let tools = dabgent_agent::toolbox::basic::toolset(Validator);
-    let tool_definitions: Vec<rig::completion::ToolDefinition> = tools
-        .iter()
-        .map(|tool| tool.definition())
-        .collect();
-
-    push_llm_config(&store, STREAM_ID, "", model, tool_definitions).await.unwrap();
-    push_prompt(&store, STREAM_ID, "", prompt).await.unwrap();
-
-    // Run pipeline with appropriate LLM client
-    if use_anthropic {
-        let llm = rig::providers::anthropic::Client::from_env();
-        pipeline_fn(STREAM_ID, store, llm).await.unwrap();
-    } else {
-        let llm = rig::providers::openrouter::Client::from_env();
-        pipeline_fn(STREAM_ID, store, llm).await.unwrap();
-    }
-}
-
-pub async fn pipeline_fn<T: LLMClient + Clone + 'static>(
-    stream_id: &str,
-    store: impl EventStore,
-    llm: T,
-) -> Result<()> {
-    let stream_id = stream_id.to_owned();
-    let opts = ConnectOpts::default();
-    opts.connect(move |client| async move {
-        let sandbox = sandbox(&client).await?;
-        let tools = toolset(Validator);
-
-        let thread_processor = ThreadProcessor::new(llm.clone(), store.clone());
-        let tool_processor = ToolProcessor::new(sandbox.boxed(), store.clone(), tools, None);
-        let pipeline = Pipeline::new(
-            store.clone(),
-            vec![thread_processor.boxed(), tool_processor.boxed()],
-        );
-        pipeline.run(stream_id.clone()).await?;
-        Ok(())
-    })
-    .await
-    .map_err(Into::into)
->>>>>>> 8e3c412e
 }
 
 #[derive(Debug, thiserror::Error)]
@@ -203,47 +139,7 @@
         .expect("Failed to create in-memory SQLite pool");
     let store = SqliteStore::new(pool, "agent");
     store.migrate().await;
-<<<<<<< HEAD
     PollingQueue::new(store)
-=======
-    store
-}
-
-async fn push_llm_config<S: EventStore>(
-    store: &S,
-    stream_id: &str,
-    aggregate_id: &str,
-    model: &str,
-    tool_definitions: Vec<rig::completion::ToolDefinition>,
-) -> Result<()> {
-    let event = dabgent_agent::event::Event::LLMConfig {
-        model: model.to_owned(),
-        temperature: 0.1,
-        max_tokens: 8192,
-        preamble: Some(SYSTEM_PROMPT.to_owned()),
-        tools: Some(tool_definitions),
-        recipient: None,
-        parent: None,
-    };
-    store
-        .push_event(stream_id, aggregate_id, &event, &Default::default())
-        .await
-        .map_err(Into::into)
-}
-
-async fn push_prompt<S: EventStore>(
-    store: &S,
-    stream_id: &str,
-    aggregate_id: &str,
-    prompt: &str,
-) -> Result<()> {
-    let user_content = rig::message::UserContent::Text(rig::message::Text { text: prompt.to_owned() });
-    let event = dabgent_agent::event::Event::UserMessage(rig::OneOrMany::one(user_content));
-    store
-        .push_event(stream_id, aggregate_id, &event, &Default::default())
-        .await
-        .map_err(Into::into)
->>>>>>> 8e3c412e
 }
 
 pub struct Validator;
