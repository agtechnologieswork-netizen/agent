--- conflicted
+++ resolved
@@ -159,23 +159,6 @@
             --title "${{ inputs.version }}" \
             --notes-file release_notes.md \
             --target "${{ inputs.commit_sha }}" \
-<<<<<<< HEAD
-            --verify-tag \
-            release/*
-
-      - name: Update latest tag
-        run: |
-          git config user.name "github-actions[bot]"
-          git config user.email "github-actions[bot]@users.noreply.github.com"
-
-          # Delete existing latest tag if it exists
-          git tag -d latest 2>/dev/null || true
-          git push origin :refs/tags/latest 2>/dev/null || true
-
-          # Create new latest tag pointing to the release commit
-          git tag latest "${{ inputs.commit_sha }}"
-          git push origin latest
-=======
             release/*
 
       - name: Mark as latest release
@@ -187,7 +170,6 @@
           gh release edit "${{ inputs.version }}" \
             --repo "${{ github.repository }}" \
             --latest
->>>>>>> a9b67ca2
 
       - name: Output release URL
         run: |
