name: Release MCP server

on:
  workflow_dispatch:
    inputs:
      version:
        description: "Version tag (e.g., v0.0.1)"
        required: true
        type: string
      commit_sha:
        description: "Commit SHA to release"
        required: true
        type: string
      release_notes:
        description: "Release notes"
        required: false
        type: string
        default: ""
      mark_as_latest:
        description: "Mark this release as latest"
        required: false
        type: boolean
        default: true

permissions:
  contents: write
  actions: read

jobs:
  validate-and-tag:
    name: Validate and Create Tag
    runs-on: ubuntu-latest
    outputs:
      run_id: ${{ steps.find_run.outputs.run_id }}
    steps:
      - name: Checkout repository
        uses: actions/checkout@v3
        with:
          fetch-depth: 0

      - name: Validate version format
        run: |
          if [[ ! "${{ inputs.version }}" =~ ^v[0-9]+\.[0-9]+\.[0-9]+$ ]]; then
            echo "Error: Version must follow format v0.0.0"
            exit 1
          fi

      - name: Validate commit exists
        run: |
          if ! git rev-parse "${{ inputs.commit_sha }}" >/dev/null 2>&1; then
            echo "Error: Commit ${{ inputs.commit_sha }} not found"
            exit 1
          fi

      - name: Check if tag already exists
        run: |
          if git rev-parse "${{ inputs.version }}" >/dev/null 2>&1; then
            echo "Error: Tag ${{ inputs.version }} already exists"
            exit 1
          fi

      - name: Find successful CI run for commit
        id: find_run
        env:
          GH_TOKEN: ${{ github.token }}
        run: |
          echo "Finding CI run for commit ${{ inputs.commit_sha }}..."
          RUN_ID=$(gh run list --commit "${{ inputs.commit_sha }}" \
            --workflow="Rust" \
            --status=success \
            --json databaseId \
            --jq '.[0].databaseId')

          if [ -z "$RUN_ID" ]; then
            echo "Error: No successful CI run found for commit ${{ inputs.commit_sha }}"
            echo "Make sure the commit has been pushed and CI completed successfully"
            exit 1
          fi

          echo "Found CI run: $RUN_ID"
          echo "run_id=$RUN_ID" >> $GITHUB_OUTPUT

      - name: Verify commit for tagging
        run: |
          git config user.name "github-actions[bot]"
          git config user.email "github-actions[bot]@users.noreply.github.com"

          # Verify commit exists and is in the repository
          git rev-parse --verify "${{ inputs.commit_sha }}"
          echo "Commit ${{ inputs.commit_sha }} verified for release"

  create-release:
    name: Create GitHub Release
    runs-on: ubuntu-latest
    needs: validate-and-tag
    steps:
      - name: Checkout repository
        uses: actions/checkout@v3
        with:
          fetch-depth: 0

      - name: Download Linux artifact
        uses: actions/download-artifact@v4
        with:
          name: dabgent-mcp-linux-x86_64
          path: artifacts/linux
          run-id: ${{ needs.validate-and-tag.outputs.run_id }}
          github-token: ${{ github.token }}

      - name: Download macOS artifact
        uses: actions/download-artifact@v4
        with:
          name: dabgent-mcp-macos-arm64
          path: artifacts/macos
          run-id: ${{ needs.validate-and-tag.outputs.run_id }}
          github-token: ${{ github.token }}

      - name: Prepare artifacts for release
        run: |
          mkdir -p release
          mv artifacts/linux/dabgent_mcp release/dabgent_mcp-linux-x86_64
          mv artifacts/macos/dabgent_mcp release/dabgent_mcp-macos-arm64
          chmod +x release/*
          ls -lh release/

      - name: Create GitHub release
        env:
          GH_TOKEN: ${{ github.token }}
        run: |
          NOTES="${{ inputs.release_notes }}"
          if [ -z "$NOTES" ]; then
            NOTES="Release ${{ inputs.version }}"
          fi

          CI_URL="https://github.com/${{ github.repository }}/actions/runs/${{ needs.validate-and-tag.outputs.run_id }}"

          # Generate checksums
          cd release
          LINUX_CHECKSUM=$(sha256sum dabgent_mcp-linux-x86_64 | awk '{print $1}')
          MACOS_CHECKSUM=$(sha256sum dabgent_mcp-macos-arm64 | awk '{print $1}')
          cd ..

          cat > release_notes.md <<EOF
          $NOTES

          ## SHA256 Checksums
          \`\`\`
          $LINUX_CHECKSUM  dabgent_mcp-linux-x86_64
          $MACOS_CHECKSUM  dabgent_mcp-macos-arm64
          \`\`\`

          ---
          - Built from commit: \`${{ inputs.commit_sha }}\`
          - CI Run: $CI_URL
          EOF

          gh release create "${{ inputs.version }}" \
            --repo "${{ github.repository }}" \
            --title "${{ inputs.version }}" \
            --notes-file release_notes.md \
            --target "${{ inputs.commit_sha }}" \
            release/*

<<<<<<< HEAD
      - name: Update latest tag
        run: |
          git config user.name "github-actions[bot]"
          git config user.email "github-actions[bot]@users.noreply.github.com"

          # Delete existing latest tag if it exists
          git tag -d latest 2>/dev/null || true
          git push origin :refs/tags/latest 2>/dev/null || true

          # Create new latest tag pointing to the release commit
          git tag latest "${{ inputs.commit_sha }}"
          git push origin latest
=======
      - name: Mark as latest release
        if: ${{ inputs.mark_as_latest }}
        env:
          GH_TOKEN: ${{ github.token }}
        run: |
          # Mark this release as the latest
          gh release edit "${{ inputs.version }}" \
            --repo "${{ github.repository }}" \
            --latest
>>>>>>> 04baa04f

      - name: Output release URL
        run: |
          echo "Release created successfully!"
          echo "View at: https://github.com/${{ github.repository }}/releases/tag/${{ inputs.version }}"<|MERGE_RESOLUTION|>--- conflicted
+++ resolved
@@ -161,20 +161,6 @@
             --target "${{ inputs.commit_sha }}" \
             release/*
 
-<<<<<<< HEAD
-      - name: Update latest tag
-        run: |
-          git config user.name "github-actions[bot]"
-          git config user.email "github-actions[bot]@users.noreply.github.com"
-
-          # Delete existing latest tag if it exists
-          git tag -d latest 2>/dev/null || true
-          git push origin :refs/tags/latest 2>/dev/null || true
-
-          # Create new latest tag pointing to the release commit
-          git tag latest "${{ inputs.commit_sha }}"
-          git push origin latest
-=======
       - name: Mark as latest release
         if: ${{ inputs.mark_as_latest }}
         env:
@@ -184,7 +170,6 @@
           gh release edit "${{ inputs.version }}" \
             --repo "${{ github.repository }}" \
             --latest
->>>>>>> 04baa04f
 
       - name: Output release URL
         run: |
