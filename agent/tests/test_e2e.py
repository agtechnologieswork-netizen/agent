--- conflicted
+++ resolved
@@ -143,16 +143,11 @@
                     # Clean up Docker containers
                     stop_docker_compose(temp_dir, container_names["project_name"])
 
-<<<<<<< HEAD
 @pytest.mark.skipif(requires_llm_provider(), reason=requires_llm_provider_reason)
-@pytest.mark.parametrize("template_id", ["nicegui_agent", "trpc_agent"])
-=======
-@pytest.mark.skipif(os.getenv("GEMINI_API_KEY") is None, reason="GEMINI_API_KEY is not set")
 @pytest.mark.parametrize("template_id", [
     pytest.param("nicegui_agent", marks=pytest.mark.nicegui),
     pytest.param("trpc_agent", marks=pytest.mark.trpc)
 ])
->>>>>>> c49b55c9
 async def test_e2e_generation(template_id):
     await run_e2e(standalone=False, prompt=DEFAULT_APP_REQUEST, template_id=template_id)
 
