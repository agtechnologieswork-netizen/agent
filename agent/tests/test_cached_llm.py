--- conflicted
+++ resolved
@@ -1,13 +1,8 @@
 import pytest
 import tempfile
 from llm.cached import CachedLLM, AsyncLLM
-<<<<<<< HEAD
-from llm.common import Message, TextRaw, Completion, Tool, AttachedFiles
-from llm.utils import get_fast_llm_client, get_vision_llm_client, merge_text
-=======
 from llm.common import Message, TextRaw, Completion, Tool, AttachedFiles, ToolUse
-from llm.utils import get_fast_llm_client, get_vision_llm_client, get_codegen_llm_client, merge_text
->>>>>>> 9178c7f5
+from llm.utils import get_ultra_fast_llm_client, get_vision_llm_client, get_best_coding_llm_client, merge_text
 import uuid
 import ujson as json
 import os
@@ -121,14 +116,9 @@
         assert json.dumps(new_resp.to_dict()) != responses["first"], "First request should not hit the cache"
         assert base_llm.calls == 4, "Base LLM should still be called four times"
 
-<<<<<<< HEAD
-@pytest.mark.skipif(os.getenv("GEMINI_API_KEY") is None, reason="GEMINI_API_KEY is not set")
-async def test_gemini():
-=======
 @pytest.mark.skipif(requires_llm_provider(), reason=requires_llm_provider_reason)
 async def test_llm_text_completion():
->>>>>>> 9178c7f5
-    client = get_fast_llm_client()
+    client = get_ultra_fast_llm_client()
     resp = await client.completion(
         messages=[Message(role="user", content=[TextRaw("Hello, what are you?")])],
         max_tokens=512,
@@ -141,13 +131,8 @@
             raise ValueError(f"Unexpected content type: {type(text)}")
 
 
-<<<<<<< HEAD
-@pytest.mark.skipif(os.getenv("GEMINI_API_KEY") is None, reason="GEMINI_API_KEY is not set")
-async def test_gemini_with_image():
-=======
 @pytest.mark.skipif(requires_llm_provider(), reason=requires_llm_provider_reason)
 async def test_llm_vision_completion():
->>>>>>> 9178c7f5
     client = get_vision_llm_client()
     image_path = os.path.join(
         os.path.dirname(__file__),
@@ -182,7 +167,7 @@
 async def test_ollama_function_calling():
     """Test that Ollama function calling infrastructure works correctly"""
     
-    client = get_codegen_llm_client()
+    client = get_best_coding_llm_client()
     
     # Define a test tool
     tools: list[Tool] = [{
