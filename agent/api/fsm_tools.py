--- conflicted
+++ resolved
@@ -1,27 +1,15 @@
-<<<<<<< HEAD
-from typing import List, Dict, Any, Optional, Tuple
-=======
 from typing import List, Dict, Any, Optional, Tuple, Protocol, runtime_checkable
->>>>>>> c180e9ea
 import logging
 import coloredlogs
 import sys
 import anyio
 from fire import Fire
-<<<<<<< HEAD
-=======
 import uuid
->>>>>>> c180e9ea
 
 from llm.utils import get_llm_client, AsyncLLM
 from llm.common import Message, ToolUse, ToolResult as CommonToolResult
 from llm.common import ToolUseResult, TextRaw, Tool
-<<<<<<< HEAD
-from api.fsm_api import FSMManager
-from trpc_agent.application import FSMState as FsmState
-=======
 from trpc_agent.application import FSMApplication, FSMEvent, FSMState
->>>>>>> c180e9ea
 from common import get_logger
 from asyncio import Lock
 
@@ -34,8 +22,6 @@
 class FSMInterface(Protocol):
     """Protocol defining the interface for FSM applications that can be controlled by FSMToolProcessor"""
 
-<<<<<<< HEAD
-=======
     @classmethod
     async def from_prompt(cls, user_input: str): ...
     async def start(self, client_callback=None): ...
@@ -47,7 +33,6 @@
     def is_error(self) -> bool: ...
 
 
->>>>>>> c180e9ea
 class FSMToolProcessor:
     """
     Thin adapter that exposes FSM functionality as tools for AI agents.
@@ -137,15 +122,6 @@
             # Check if there's an active session first
             if self.fsm_app:
                 logger.warning("[FSMTools] There's an active FSM session already. Completing it before starting a new one.")
-<<<<<<< HEAD
-                await self.fsm_api.complete_fsm()
-
-            result = await self.fsm_api.start_fsm(user_input=app_description)
-
-            # Return error if result contains error
-            if "error" in result:
-                return CommonToolResult(content=result["error"], is_error=True)
-=======
                 return CommonToolResult(content="An active FSM session already exists. Please explain why do you even need to create a new one instead of using existing one", is_error=True)
 
             # Create a new FSM application
@@ -166,7 +142,6 @@
                 "output": self._get_state_output(),
                 "available_actions": self._get_available_actions()
             }
->>>>>>> c180e9ea
 
             logger.info(f"[FSMTools] Started FSM session")
             return CommonToolResult(content=str(result))
@@ -174,9 +149,6 @@
         except Exception as e:
             logger.exception(f"[FSMTools] Error starting FSM: {str(e)}")
             return CommonToolResult(content=f"Failed to start FSM: {str(e)}", is_error=True)
-<<<<<<< HEAD
-
-=======
 
     def _get_revision_event_type(self, state) -> Optional[str]:
         """Map review state to corresponding revision event type"""
@@ -274,7 +246,6 @@
 
         return {"status": "processing"}
 
->>>>>>> c180e9ea
     async def tool_confirm_state(self) -> CommonToolResult:
         """Tool implementation for confirming the current state"""
         try:
@@ -282,16 +253,6 @@
                 logger.error("[FSMTools] No active FSM session")
                 return CommonToolResult(content="No active FSM session", is_error=True)
 
-<<<<<<< HEAD
-            logger.info("[FSMTools] Confirming current state")
-            result = await self.fsm_api.confirm_state()
-
-            # Return error if result contains error
-            if "error" in result:
-                return CommonToolResult(content=result["error"], is_error=True)
-
-            logger.info(f"[FSMTools] FSM advanced to state {result.get('current_state')}")
-=======
             # Store previous state for comparison
             previous_state = self.fsm_app.get_state()
             logger.info(f"[FSMTools] Current state before confirmation: {previous_state}")
@@ -315,7 +276,6 @@
             }
 
             logger.info(f"[FSMTools] FSM advanced to state {current_state}")
->>>>>>> c180e9ea
             return CommonToolResult(content=str(result))
 
         except Exception as e:
@@ -334,18 +294,6 @@
             event_type = self._get_revision_event_type(current_state)
             logger.info(f"[FSMTools] Current state: {current_state}, Revision event type: {event_type}")
 
-<<<<<<< HEAD
-            result = await self.fsm_api.provide_feedback(
-                feedback=feedback,
-                component_name=component_name
-            )
-
-            # Return error if result contains error
-            if "error" in result:
-                return CommonToolResult(content=result["error"], is_error=True)
-
-            logger.info(f"[FSMTools] FSM updated with feedback, now in state {result.get('current_state')}")
-=======
             if not event_type:
                 logger.error(f"[FSMTools] Cannot provide feedback for state {current_state}")
                 return CommonToolResult(content=f"Cannot provide feedback for state {current_state}", is_error=True)
@@ -369,7 +317,6 @@
             }
 
             logger.info(f"[FSMTools] FSM updated with feedback, now in state {new_state}")
->>>>>>> c180e9ea
             return CommonToolResult(content=str(result))
 
         except Exception as e:
@@ -385,34 +332,6 @@
 
             logger.info("[FSMTools] Completing FSM session")
 
-<<<<<<< HEAD
-            result = await self.fsm_api.complete_fsm()
-
-            # Check for errors in result
-            if "error" in result:
-                logger.error(f"[FSMTools] FSM completion failed with error: {result['error']}")
-                return CommonToolResult(content=result["error"], is_error=True)
-
-            # Check for silent failures
-            if result.get("status") == "failed":
-                error_msg = "FSM completion failed with status 'failed'"
-                logger.error(f"[FSMTools] {error_msg}")
-                return CommonToolResult(content=error_msg, is_error=True)
-
-            # Check for empty outputs
-            if result.get("final_outputs") == {} or not result.get("final_outputs"):
-                error_msg = "FSM completed without generating any artifacts"
-                logger.error(f"[FSMTools] {error_msg}")
-                return CommonToolResult(content=error_msg, is_error=True)
-
-            # Simply return the raw results
-            logger.info(f"[FSMTools] FSM completed successfully")
-            return CommonToolResult(content=str(result))
-
-        except Exception as e:
-            logger.exception(f"[FSMTools] Error completing FSM: {str(e)}")
-            return CommonToolResult(content=f"Failed to complete FSM: {str(e)}", is_error=True)
-=======
             # Handle case when we're still in a review state
             current_state = self.fsm_app.get_state()
             if self.fsm_app.is_review_state():
@@ -484,16 +403,11 @@
 - Does it match other requirements mentioned in the dialogue?
 
 When providing feedback, be specific and actionable. If you're unsure about any aspect, ask for clarification before proceeding.
->>>>>>> c180e9ea
 
 Do not consider the work complete until all components have been generated and the complete_fsm tool has been called."""
 
 async def run_with_claude(processor: FSMToolProcessor, client: AsyncLLM,
-<<<<<<< HEAD
-                   messages: List[Message]) -> Tuple[Message, bool, CommonToolResult | None]:
-=======
                    messages: List[Message]) -> Tuple[List[Message], bool, CommonToolResult | None]:
->>>>>>> c180e9ea
     """
     Send messages to Claude with FSM tool definitions and process tool use responses.
 
@@ -521,10 +435,7 @@
             case TextRaw():
                 logger.info(f"[Claude Response] Message: {message.text}")
             case ToolUse():
-<<<<<<< HEAD
-=======
                 await processor.work_in_progress.acquire()
->>>>>>> c180e9ea
                 tool_use_obj = message
                 tool_params = message.input
                 logger.info(f"[Claude Response] Tool use: {message.name}, params: {tool_params}")
@@ -534,10 +445,7 @@
                     # Call the async method and await the result
                     result: CommonToolResult = await tool_method(**tool_params)
                     logger.info(f"[Claude Response] Tool result: {result.content}")
-<<<<<<< HEAD
-=======
-
->>>>>>> c180e9ea
+
 
                     # Special cases for determining if the interaction is complete
                     if message.name == "complete_fsm" and not result.is_error:
@@ -551,46 +459,6 @@
                     })
                 else:
                     raise ValueError(f"Unexpected tool name: {message.name}")
-<<<<<<< HEAD
-            case _:
-                raise ValueError(f"Unexpected message type: {message.type}")
-
-    # Create a single new message with all tool results
-    if tool_results:
-        # Convert the results to ToolUseResult objects
-        formatted_results = []
-        for result_item in tool_results:
-            tool_name = result_item["tool"]
-            result = result_item["result"]
-
-            # Create a ToolUse object
-            tool_use = ToolUse(name=tool_name, input={})
-
-            # Create a ToolUseResult object
-            tool_use_result = ToolUseResult.from_tool_use(
-                tool_use=tool_use,
-                content=result.content,
-                is_error=result.is_error
-            )
-
-            formatted_results.append(tool_use_result)
-
-        # Create a new Message with the tool results
-        new_message = Message(
-            role="user",
-            content=[
-                TextRaw("Tool execution results:"),
-                *formatted_results,
-                TextRaw("Please continue based on these results, addressing any failures or errors if they exist.")
-            ]
-        )
-
-        return new_message, is_complete, final_tool_result
-    else:
-        # No tools were used
-        return None, is_complete, final_tool_result
-
-=======
 
                 processor.work_in_progress.release()
             case _:
@@ -635,7 +503,6 @@
 
     return new_messages, is_complete, final_tool_result
 
->>>>>>> c180e9ea
 async def main(initial_prompt: str = "A simple greeting app that says hello in five languages"):
     """
     Main entry point for the FSM tools module.
@@ -643,121 +510,40 @@
     """
     logger.info("[Main] Initializing FSM tools...")
     client = get_llm_client()
-<<<<<<< HEAD
-    fsm_manager = FSMManager(
-        client=client,
-    )
-    processor = FSMToolProcessor(fsm_api=fsm_manager)
-=======
 
     # Create processor without FSM instance - it will be created in start_fsm tool
     processor = FSMToolProcessor()
->>>>>>> c180e9ea
     logger.info("[Main] FSM tools initialized successfully")
 
     # Create the initial prompt for the AI agent
     logger.info("[Main] Sending request to Claude...")
-<<<<<<< HEAD
-    current_messages = [Message.from_dict({
-        "role": "user",
-        "content": [
-            {
-                "type": "text",
-                "text": f"""You are a software engineering expert who can generate application code using a code generation framework. This framework uses a Finite State Machine (FSM) to guide the generation process.
-
-Here is the description of the application you need to generate:
-<app_description>
-{initial_prompt}
-</app_description>
-
-Your task is to control the FSM through the following stages of code generation:
-1. Draft app design
-2. Implement handlers
-3. Create index file
-4. Build frontend
-
-To successfully complete this task, follow these steps:
-
-1. Start a new FSM session using the start_fsm tool.
-2. For each component generated by the FSM:
-   a. Carefully review the output.
-   b. Decide whether to confirm the output or provide feedback for improvement.
-   c. Use the appropriate tool (confirm_state or provide_feedback) based on your decision.
-3. Repeat step 2 until all components have been generated and confirmed.
-4. Use the complete_fsm tool to finalize the process and retrieve all artifacts.
-
-During your review process, consider the following questions:
-- Does the code correctly implement the application requirements?
-- Are there any errors or inconsistencies?
-- Could anything be improved or clarified?
-- Does it match other requirements mentioned in the dialogue?
-
-When providing feedback, be specific and actionable. If you're unsure about any aspect, ask for clarification before proceeding.
-
-Do not consider the work complete until all components have been generated and the complete_fsm tool has been called.
-            """
-            }
-        ]
-    })]
-=======
     current_messages = [
         Message(role="user", content=[TextRaw(initial_prompt)]),
     ]
->>>>>>> c180e9ea
     is_complete = False
     final_tool_result = None
 
     # Main interaction loop
     while not is_complete:
-<<<<<<< HEAD
-        new_message, is_complete, final_tool_result = await run_with_claude(
-=======
         new_messages, is_complete, final_tool_result = await run_with_claude(
->>>>>>> c180e9ea
             processor,
             client,
             current_messages
         )
 
-<<<<<<< HEAD
-        logger.info(f"[Main] New message: {new_message}")
-        if new_message:
-            current_messages.append(new_message)
-=======
         logger.info(f"[Main] New messages: {new_messages}")
         if new_messages:
             current_messages += new_messages
->>>>>>> c180e9ea
 
         logger.info(f"[Main] Iteration completed: {len(current_messages) - 1}")
 
     if final_tool_result and not final_tool_result.is_error:
         # Parse the content to extract the structured data
-<<<<<<< HEAD
-        import json
-        try:
-            # Try to parse the content as JSON
-            result_data = json.loads(final_tool_result.content)
-            final_outputs = result_data.get("final_outputs", {})
-            server_files = final_outputs.get("server_files", {})
-            frontend_files = final_outputs.get("frontend_files", {})
-            logger.info(f"[Main] Generated {len(server_files)} server files and {len(frontend_files)} frontend files")
-        except json.JSONDecodeError:
-            # If not JSON, just log the completion
-            logger.info(f"[Main] FSM completed with result: {final_tool_result.content}")
-=======
         logger.info(f"[Main] FSM completed with result: {final_tool_result.content}")
->>>>>>> c180e9ea
 
     logger.info("[Main] FSM interaction completed successfully")
 
 def run_main(initial_prompt: str = "A simple greeting app that says hello in five languages"):
-<<<<<<< HEAD
-    """
-    Entrypoint for Fire CLI that runs the async main function
-    """
-=======
->>>>>>> c180e9ea
     anyio.run(main, initial_prompt)
 
 if __name__ == "__main__":
