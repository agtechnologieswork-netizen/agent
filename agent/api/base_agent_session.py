import logging
from abc import ABC
from typing import Dict, Any, Optional, TypedDict, List, Union, Type
from datetime import datetime
from uuid import uuid4
import dagger

from anyio.streams.memory import MemoryObjectSendStream

from llm.common import ContentBlock, InternalMessage, TextRaw
from llm.utils import AsyncLLM, get_best_coding_llm_client, get_ultra_fast_llm_client
from api.fsm_tools import FSMToolProcessor, FSMStatus, FSMInterface
from api.snapshot_utils import snapshot_saver
from core.statemachine import MachineCheckpoint

from api.agent_server.models import (
    AgentRequest,
    AgentSseEvent,
    AgentMessage,
    ConversationMessage,
    UserMessage,
    AgentStatus,
    ExternalContentBlock,
    MessageKind,
    format_internal_message_for_display,
)
from api.agent_server.interface import AgentInterface
from llm.llm_generators import generate_app_name, generate_commit_message

logger = logging.getLogger(__name__)


class StateMetadata(TypedDict):
    app_name: str | None
    template_diff_sent: bool


class AgentState(TypedDict):
    fsm_state: MachineCheckpoint | None
    fsm_messages: List[InternalMessage]
    metadata: StateMetadata


class BaseAgentSession(AgentInterface, ABC):
    """Base class for agent sessions with common functionality"""

    def __init__(self, client: dagger.Client, fsm_application_class: Type[FSMInterface], application_id: str | None = None, trace_id: str | None = None, settings: Optional[Dict[str, Any]] = None):
        """Initialize a new agent session"""
        self.application_id = application_id or uuid4().hex
        self.trace_id = trace_id or uuid4().hex
        self.settings = settings or {}
        self.fsm_application_class = fsm_application_class
        self.processor_instance = FSMToolProcessor(client, fsm_application_class)
        self.llm_client: AsyncLLM = get_best_coding_llm_client()
        self.model_params = {
            "max_tokens": 8192,
        }
        self.client = client
        self._sse_counter = 0
        self._snapshot_key = self.trace_id + "_" + datetime.now().strftime("%m%d%H%M%S")

    @property
    def template_path(self) -> str:
        """Get the template path for this agent session."""
        return self.fsm_application_class.template_path()

    @staticmethod
    def convert_agent_messages_to_llm_messages(saved_messages: List[ConversationMessage | InternalMessage]) -> List[InternalMessage]:
        """Convert ConversationMessage list to LLM InternalMessage format."""
        internal_messages: List[InternalMessage] = []
        for m in saved_messages:
            if isinstance(m, UserMessage):
                internal_messages.append(
                    InternalMessage(
                        role=m.role,
                        content=[TextRaw(text=m.content)]
                    )
                )
            elif isinstance(m, AgentMessage):
                blocks: List[ContentBlock] = []
                for block in m.messages or []:
                    blocks.append(TextRaw(text=block.content))
                internal_messages.append(
                    InternalMessage(
                        role=m.role,
                        content=blocks
                    )
                )
            else:
                raise ValueError(f"Unsupported message type: {type(m)}")

        return internal_messages

    @staticmethod
    def prepare_snapshot_from_request(request: AgentRequest) -> Dict[str, str]:
        """Prepare snapshot files from request.all_files."""
        snapshot_files = {}
        if request.all_files:
            for file_entry in request.all_files:
                snapshot_files[file_entry.path] = file_entry.content
        return snapshot_files

    async def process(self, request: AgentRequest, event_tx: MemoryObjectSendStream[AgentSseEvent]) -> None:
        """
        Process the incoming request and send events to the event stream.
        This is the main method required by the AgentInterface protocol.

        Args:
            request: Incoming agent request
            event_tx: Event transmission stream
        """
        try:
            logger.info(f"Processing request for {self.application_id}:{self.trace_id}")

            # build always valid blank state
            fsm_app = None
            fsm_state: MachineCheckpoint | None = None
            fsm_message_history = self.convert_agent_messages_to_llm_messages(request.all_messages[-1:])
            metadata: StateMetadata = {
                "app_name": None,
                "template_diff_sent": False,
            }

            async def emit_intermediate_message(message: str) -> None:
                logger.info(f"Emitting intermediate message: {message}")
                await self.send_event(
                    event_tx=event_tx,
                    status=AgentStatus.RUNNING,
                    kind=MessageKind.STAGE_RESULT,
                    content=message,
                    agent_state=None,
                    unified_diff=None,
                    app_name=metadata["app_name"],
                )

            fsm_settings = {**self.settings, 'event_callback': emit_intermediate_message}

            if request.agent_state:
                logger.info(f"Continuing with existing state for trace {self.trace_id}")
                if (fsm_messages := request.agent_state.get("fsm_messages", [])):
                    fsm_message_history = [InternalMessage.from_dict(m) for m in fsm_messages] + fsm_message_history
                if (req_fsm_state := request.agent_state.get("fsm_state")):
                    fsm_state = req_fsm_state
                    if request.all_files:
                        fsm_state["context"]["files"].update({p.path: p.content for p in request.all_files})  # pyright: ignore
                    fsm_app = await self.fsm_application_class.load(self.client, req_fsm_state, fsm_settings)
                    snapshot_saver.save_snapshot(trace_id=self._snapshot_key, key="fsm_enter", data=req_fsm_state)
                if (req_metadata := request.agent_state.get("metadata")):
                    metadata.update(req_metadata)
            else:
                logger.info(f"Initializing new session for trace {self.trace_id}")

            # Unconditional initialization with event callback
            self.processor_instance = FSMToolProcessor(self.client, self.fsm_application_class, fsm_app=fsm_app, settings=fsm_settings, event_callback=emit_intermediate_message)
            agent_state: AgentState = {
                "fsm_messages": fsm_message_history,
                "fsm_state": fsm_state,
                "metadata": metadata,
            }
            snapshot_files = {**fsm_state["context"]["files"]} if fsm_state else {}  # pyright: ignore

            # Processing
            logger.info(f"Last user message: {fsm_message_history[-1].content}")

            lite_client = get_ultra_fast_llm_client()
            top_level_agent_llm = get_best_coding_llm_client()

            while True:
                logger.info("Looping into next step")
                _, fsm_status, full_thread = await self.processor_instance.step(
                    agent_state["fsm_messages"],
                    top_level_agent_llm,
                    self.model_params
                )

                # Add messages for agentic loop
                agent_state["fsm_messages"] = full_thread

                if self.processor_instance.fsm_app is not None:
                    logger.info("Saving FSM state")
                    agent_state["fsm_state"] = await self.processor_instance.fsm_app.fsm.dump()

                if not agent_state["metadata"]["template_diff_sent"] and self.processor_instance.fsm_app is not None:
                    prompt = self.processor_instance.fsm_app.fsm.context.user_prompt
<<<<<<< HEAD
                    app_name = await generate_app_name(prompt, lite_client)
=======
                    app_name = await generate_app_name(prompt, flash_lite_client)
                    await self.send_event(
                        event_tx=event_tx,
                        status=AgentStatus.RUNNING,
                        kind=MessageKind.STAGE_RESULT,
                        content="Initializing application...",
                        agent_state=None,
                        unified_diff=None,
                        app_name=app_name
                    )
                    
                    logger.info("Getting initial template diff")
                    
>>>>>>> ec4e7773
                    # Communicate the app name and commit message and template diff to the client
                    initial_template_diff = await self.processor_instance.fsm_app.get_diff_with({})
                    
                    logger.info("Sending initial template diff")
                    agent_state["metadata"].update({"app_name": app_name, "template_diff_sent": True})
                    await self.send_event(
                        event_tx=event_tx,
                        status=AgentStatus.RUNNING,
                        kind=MessageKind.REVIEW_RESULT,
                        content="Application initialized",
                        agent_state=None,
                        unified_diff=initial_template_diff,
                        app_name=app_name,
                        commit_message="Initial commit"
                    )

                # Send event based on FSM status
                match fsm_status:
                    case FSMStatus.WIP:
                        logger.info("Got WIP status, skipping sending event due to callback messages were already sent")
                        continue
                    case FSMStatus.REFINEMENT_REQUEST:
                        logger.info("Got REFINEMENT_REQUEST status, sending refinement request message")
                        refinement_request_message = InternalMessage(
                                    role="assistant",
                                    content=[TextRaw("Agent is waiting for user input...")]
                                )
                        await self.send_event(
                            event_tx=event_tx,
                            status=AgentStatus.IDLE,
                            kind=MessageKind.REFINEMENT_REQUEST,
                            content=refinement_request_message,
                            agent_state=agent_state,
                            app_name=agent_state["metadata"]["app_name"],
                        )
                    case FSMStatus.FAILED:
                        logger.info("Got FAILED status, sending runtime error message")
                        runtime_error_message = InternalMessage(
                                    role="assistant",
                                    content=[TextRaw("Runtime error occurred, please try again. If the problem persists, please create an issue on GitHub.")]
                                )
                        await self.send_event(
                            event_tx=event_tx,
                            status=AgentStatus.IDLE,
                            kind=MessageKind.RUNTIME_ERROR,
                            content=runtime_error_message,
                        )
                    case FSMStatus.COMPLETED:
                        try:
                            assert self.processor_instance.fsm_app is not None
                            logger.info("FSM is completed")

                            final_diff = await self.processor_instance.fsm_app.get_diff_with(snapshot_files)

                            logger.info(
                                "Sending completion event with diff (length: %d) for state %s",
                                len(final_diff) if final_diff else 0,
                                self.processor_instance.fsm_app.current_state,
                            )

                            is_diff_meaningful = final_diff and final_diff.strip()

                            # Check if diff is ready
                            if not is_diff_meaningful:
                                logger.info("No meaningful changes detected, sending work successful without diff")

                                no_changes_message = InternalMessage(
                                    role="assistant",
                                    content=[TextRaw("No changes were generated by the agent. Please refine your request.")]
                                )

                                await self.send_event(
                                    event_tx=event_tx,
                                    status=AgentStatus.IDLE,
                                    kind=MessageKind.STAGE_RESULT,
                                    content=no_changes_message,
                                    agent_state=agent_state,
                                    app_name=agent_state["metadata"]["app_name"],
                                )
                            else:
                                logger.info("Got COMPLETED status, sending final diff")
                                # The message with the messages already sent in the callback,
                                # so we don't need to send it again

                                if isinstance(request.all_messages[-1], UserMessage):
                                    user_request = request.all_messages[-1].content
                                else:
                                    user_request = self.processor_instance.fsm_app.fsm.context.user_prompt

                                commit_message = await generate_commit_message(user_request, lite_client)

                                # Send actual diff in a separate event
                                await self.send_event(
                                    event_tx=event_tx,
                                    status=AgentStatus.IDLE,
                                    kind=MessageKind.REVIEW_RESULT,
                                    content=f"Changes generated: \n{commit_message}",
                                    agent_state=agent_state,
                                    unified_diff=final_diff,
                                    app_name=agent_state["metadata"]["app_name"],
                                    commit_message=commit_message
                                )
                        except Exception as e:
                            logger.exception(f"Error sending final diff: {e}")

                # Exit if we are not working on a FSM or if the FSM is completed or failed
                if fsm_status != FSMStatus.WIP:
                    break

        except Exception as e:
            logger.exception(f"Error in process: {str(e)}")
            await self.send_event(
                event_tx=event_tx,
                status=AgentStatus.IDLE,
                kind=MessageKind.RUNTIME_ERROR,
                content=f"Error processing request: {str(e)}"
            )
        finally:
            if self.processor_instance.fsm_app is not None:
                snapshot_saver.save_snapshot(
                    trace_id=self._snapshot_key,
                    key="fsm_exit",
                    data=await self.processor_instance.fsm_app.fsm.dump(),
                )
            await event_tx.aclose()

    # ---------------------------------------------------------------------
    # Event sending helpers
    # ---------------------------------------------------------------------
    async def send_event(
        self,
        event_tx: MemoryObjectSendStream[AgentSseEvent],
        status: AgentStatus,
        kind: MessageKind,
        content: Union[List[InternalMessage], str],
        agent_state: Optional[AgentState] = None,
        unified_diff: Optional[str] = None,
        app_name: Optional[str] = None,
        commit_message: Optional[str] = None,
    ) -> None:
        """Send event with specified parameters."""
        structured_blocks: List[ExternalContentBlock]
        if isinstance(content, list):
            structured_blocks = [
                ExternalContentBlock(
                    content=format_internal_message_for_display(x),
                    #timestamp=datetime.datetime.now(datetime.UTC)
                )
                for x in content
            ]
        else:
            structured_blocks = [
                ExternalContentBlock(
                    content=content,
                    #timestamp=datetime.datetime.now(datetime.UTC)
                )
            ]


        event = AgentSseEvent(
            status=status,
            traceId=self.trace_id,
            message=AgentMessage(
                role="assistant",
                kind=kind,
                messages=structured_blocks,
                agentState={
                    "fsm_state": agent_state["fsm_state"],
                    "fsm_messages": [x.to_dict() for x in agent_state["fsm_messages"]],
                    "metadata": agent_state["metadata"],
                } if agent_state else None,
                unifiedDiff=unified_diff,
                complete_diff_hash=None,
                diff_stat=None,
                app_name=app_name,
                commit_message=commit_message
            )
        )
        await event_tx.send(event)
        snapshot_saver.save_snapshot(
            trace_id=self._snapshot_key,
            key=f"sse_events/{self._sse_counter}",
            data=event.model_dump(),
        )
        self._sse_counter += 1<|MERGE_RESOLUTION|>--- conflicted
+++ resolved
@@ -182,10 +182,7 @@
 
                 if not agent_state["metadata"]["template_diff_sent"] and self.processor_instance.fsm_app is not None:
                     prompt = self.processor_instance.fsm_app.fsm.context.user_prompt
-<<<<<<< HEAD
                     app_name = await generate_app_name(prompt, lite_client)
-=======
-                    app_name = await generate_app_name(prompt, flash_lite_client)
                     await self.send_event(
                         event_tx=event_tx,
                         status=AgentStatus.RUNNING,
@@ -198,7 +195,6 @@
                     
                     logger.info("Getting initial template diff")
                     
->>>>>>> ec4e7773
                     # Communicate the app name and commit message and template diff to the client
                     initial_template_diff = await self.processor_instance.fsm_app.get_diff_with({})
                     
