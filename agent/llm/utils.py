import itertools
import os
import re
from typing import Literal, Dict, Sequence
from anthropic import AsyncAnthropic, AsyncAnthropicBedrock
from llm.common import AsyncLLM, Message, TextRaw, ContentBlock
from llm.anthropic_client import AnthropicLLM
from llm.cached import CachedLLM, CacheMode
from llm.gemini import GeminiLLM
from llm.models_config import MODELS_MAP, ALL_MODEL_NAMES, OLLAMA_MODEL_NAMES, ANTHROPIC_MODEL_NAMES, GEMINI_MODEL_NAMES, ModelCategory, get_model_for_category

from log import get_logger
from hashlib import md5

try:
    from llm.ollama_client import OllamaLLM
except ImportError:
    OllamaLLM = None

logger = get_logger(__name__)

# Cache for LLM clients
llm_clients_cache: Dict[str, AsyncLLM] = {}

LLMBackend = Literal["bedrock", "anthropic", "gemini", "ollama"]


def merge_text(content: list[ContentBlock]) -> list[ContentBlock]:
    merged = []
    for k, g in itertools.groupby(content, lambda x: isinstance(x, TextRaw)):
        if k and (text := "".join([x.text for x in g if isinstance(x, TextRaw)])) != "":
            merged.append(TextRaw(text))
        else:
            merged.extend(g)
    return merged

def extract_tag(source: str | None, tag: str):
    if source is None:
        return None
    pattern = re.compile(rf"<{tag}>(.*?)</{tag}>", re.DOTALL)
    match = pattern.search(source)
    if match:
        return match.group(1).strip()
    return None

async def loop_completion(m_client: AsyncLLM, messages: list[Message], system_prompt: str | None = None, **kwargs) -> Message:
    content: list[ContentBlock] = []
    while True:
        payload = messages + [Message(role="assistant", content=content)] if content else messages
        completion = await m_client.completion(messages=payload, system_prompt=system_prompt, **kwargs)
        content.extend(completion.content)
        if completion.stop_reason != "max_tokens":
            break
    return Message(role="assistant", content=merge_text(content))


def _guess_llm_backend(model_name: str) -> LLMBackend:
<<<<<<< HEAD
=======
    # If PREFER_OLLAMA is set and model is available in Ollama, use Ollama
    if os.getenv("PREFER_OLLAMA") and model_name in OLLAMA_MODEL_NAMES:
        return "ollama"
    
>>>>>>> 9178c7f5
    if model_name in ANTHROPIC_MODEL_NAMES:
        if os.getenv("AWS_SECRET_ACCESS_KEY") or os.getenv("PREFER_BEDROCK"):
            return "bedrock"
        if os.getenv("ANTHROPIC_API_KEY"):
            return "anthropic"
        # that is rare case, but may be non-trivial AWS config, try Bedrock again
        return "bedrock"
    elif model_name in GEMINI_MODEL_NAMES:
        if os.getenv("GEMINI_API_KEY"):
            return "gemini"
        raise ValueError("Gemini backend requires GEMINI_API_KEY to be set")
    elif model_name in OLLAMA_MODEL_NAMES:
<<<<<<< HEAD
        if os.getenv("OLLAMA_HOST") or os.getenv("OLLAMA_API_BASE"):
            return "ollama"
        raise ValueError("Ollama backend requires OLLAMA_HOST or OLLAMA_API_BASE to be set")
=======
        # Default to localhost if no host is specified
        return "ollama"
>>>>>>> 9178c7f5
    else:
        raise ValueError(f"Unknown model name: {model_name}")


def _cache_key_from_seq(key: Sequence) -> str:
    s = "/".join(map(str, key))
    return md5(s.encode()).hexdigest()


def get_llm_client(
    backend: Literal["auto"] | LLMBackend = "auto",
    model_name: str | None = None,
<<<<<<< HEAD
    category: str | None = None,
=======
    category: ModelCategory | None = None,
>>>>>>> 9178c7f5
    cache_mode: CacheMode = "auto",
    client_params: dict | None = None,
) -> AsyncLLM:
    """Get a configured LLM client for the fullstack application.

    Creates a singleton LLM client based on the provided parameters.
    If a client with the same parameters already exists, it will be returned.

    Args:
        backend: LLM backend provider, either "bedrock", "anthropic", "gemini", or "ollama"
        model_name: Specific model name to use (overrides category)
<<<<<<< HEAD
        category: Model category ("best_coding", "universal", "ultra_fast", "vision") for automatic selection
=======
        category: Model category ("fast", "codegen", "vision") for automatic selection
>>>>>>> 9178c7f5
        cache_mode: Cache mode, either "off", "record", or "replay"
        client_params: Additional parameters to pass to the client constructor

    Returns:
        An AsyncLLM instance
    """
    if model_name is None:
        if category is None:
<<<<<<< HEAD
            category = ModelCategory.UNIVERSAL
=======
            category = ModelCategory.CODEGEN
>>>>>>> 9178c7f5
        model_name = get_model_for_category(category)
    
    # Convert client_params dict to frozenset for caching
    client_params = client_params or {}
    params_key = frozenset(client_params.items())

    if backend == "auto":
        backend = _guess_llm_backend(model_name)
        logger.info(f"Auto-detected backend: {backend}")

    cache_key = _cache_key_from_seq((model_name, params_key))

    # Return existing client if one exists with the same configuration
    if cache_key in llm_clients_cache:
        logger.debug(f"Returning existing LLM client for {backend}/{model_name}")
        return llm_clients_cache[cache_key]

    # Otherwise create a new client
    if model_name not in MODELS_MAP:
        raise ValueError(f"Unknown model name: {model_name}. Available models: {', '.join(ALL_MODEL_NAMES)}")
    
    chosen_model = MODELS_MAP[model_name][backend]

    match backend:
        case "bedrock" | "anthropic":
            base_client = AsyncAnthropicBedrock(**client_params) if backend == "bedrock" else AsyncAnthropic(**client_params)
            client = AnthropicLLM(base_client, default_model=chosen_model)
        case "gemini":
            client_params["model_name"] = chosen_model
            client = GeminiLLM(**client_params)
        case "ollama":
            if OllamaLLM is None:
                raise ValueError("Ollama backend requires ollama package to be installed. Install with: uv sync --group ollama")
<<<<<<< HEAD
            host = client_params.get("host", "http://localhost:11434")
=======
            # Use OLLAMA_HOST/OLLAMA_API_BASE env vars or default to localhost
            host = (
                os.getenv("OLLAMA_HOST") or 
                os.getenv("OLLAMA_API_BASE") or 
                client_params.get("host", "http://localhost:11434")
            )
>>>>>>> 9178c7f5
            client = OllamaLLM(host=host, model_name=chosen_model)
        case _:
            raise ValueError(f"Unknown backend: {backend}")

    if cache_mode != "off":
        current_dir = os.path.dirname(__file__)
        cache_path = os.path.join(current_dir, "caches", f"{cache_key}.json")
        os.makedirs(os.path.dirname(cache_path), exist_ok=True)
        client = CachedLLM(client, cache_mode=cache_mode, cache_path=cache_path, max_cache_size=256)

    # Store the client in the cache
    llm_clients_cache[cache_key] = client
    logger.debug(f"Created new LLM client for {backend}/{model_name}")
    return client


<<<<<<< HEAD
def get_best_coding_llm_client(**kwargs) -> AsyncLLM:
    """Get LLM client optimized for best coding (slow, high quality)."""
    return get_llm_client(category=ModelCategory.BEST_CODING, **kwargs)


def get_universal_llm_client(**kwargs) -> AsyncLLM:
    """Get LLM client optimized for universal tasks (medium speed, FSM tools)."""
    return get_llm_client(category=ModelCategory.UNIVERSAL, **kwargs)


def get_ultra_fast_llm_client(**kwargs) -> AsyncLLM:
    """Get LLM client optimized for ultra fast tasks (commit names etc)."""
    return get_llm_client(category=ModelCategory.ULTRA_FAST, **kwargs)
=======
def get_fast_llm_client(**kwargs) -> AsyncLLM:
    """Get LLM client optimized for fast tasks (name generation, commit messages)."""
    return get_llm_client(category=ModelCategory.FAST, **kwargs)


def get_codegen_llm_client(**kwargs) -> AsyncLLM:
    """Get LLM client optimized for code generation and reasoning."""
    return get_llm_client(category=ModelCategory.CODEGEN, **kwargs)
>>>>>>> 9178c7f5


def get_vision_llm_client(**kwargs) -> AsyncLLM:
    """Get LLM client optimized for vision and UI analysis tasks."""
    return get_llm_client(category=ModelCategory.VISION, **kwargs)<|MERGE_RESOLUTION|>--- conflicted
+++ resolved
@@ -55,13 +55,10 @@
 
 
 def _guess_llm_backend(model_name: str) -> LLMBackend:
-<<<<<<< HEAD
-=======
     # If PREFER_OLLAMA is set and model is available in Ollama, use Ollama
     if os.getenv("PREFER_OLLAMA") and model_name in OLLAMA_MODEL_NAMES:
         return "ollama"
     
->>>>>>> 9178c7f5
     if model_name in ANTHROPIC_MODEL_NAMES:
         if os.getenv("AWS_SECRET_ACCESS_KEY") or os.getenv("PREFER_BEDROCK"):
             return "bedrock"
@@ -74,14 +71,8 @@
             return "gemini"
         raise ValueError("Gemini backend requires GEMINI_API_KEY to be set")
     elif model_name in OLLAMA_MODEL_NAMES:
-<<<<<<< HEAD
-        if os.getenv("OLLAMA_HOST") or os.getenv("OLLAMA_API_BASE"):
-            return "ollama"
-        raise ValueError("Ollama backend requires OLLAMA_HOST or OLLAMA_API_BASE to be set")
-=======
         # Default to localhost if no host is specified
         return "ollama"
->>>>>>> 9178c7f5
     else:
         raise ValueError(f"Unknown model name: {model_name}")
 
@@ -94,11 +85,7 @@
 def get_llm_client(
     backend: Literal["auto"] | LLMBackend = "auto",
     model_name: str | None = None,
-<<<<<<< HEAD
     category: str | None = None,
-=======
-    category: ModelCategory | None = None,
->>>>>>> 9178c7f5
     cache_mode: CacheMode = "auto",
     client_params: dict | None = None,
 ) -> AsyncLLM:
@@ -110,11 +97,7 @@
     Args:
         backend: LLM backend provider, either "bedrock", "anthropic", "gemini", or "ollama"
         model_name: Specific model name to use (overrides category)
-<<<<<<< HEAD
         category: Model category ("best_coding", "universal", "ultra_fast", "vision") for automatic selection
-=======
-        category: Model category ("fast", "codegen", "vision") for automatic selection
->>>>>>> 9178c7f5
         cache_mode: Cache mode, either "off", "record", or "replay"
         client_params: Additional parameters to pass to the client constructor
 
@@ -123,11 +106,7 @@
     """
     if model_name is None:
         if category is None:
-<<<<<<< HEAD
             category = ModelCategory.UNIVERSAL
-=======
-            category = ModelCategory.CODEGEN
->>>>>>> 9178c7f5
         model_name = get_model_for_category(category)
     
     # Convert client_params dict to frozenset for caching
@@ -161,16 +140,12 @@
         case "ollama":
             if OllamaLLM is None:
                 raise ValueError("Ollama backend requires ollama package to be installed. Install with: uv sync --group ollama")
-<<<<<<< HEAD
-            host = client_params.get("host", "http://localhost:11434")
-=======
             # Use OLLAMA_HOST/OLLAMA_API_BASE env vars or default to localhost
             host = (
                 os.getenv("OLLAMA_HOST") or 
                 os.getenv("OLLAMA_API_BASE") or 
                 client_params.get("host", "http://localhost:11434")
             )
->>>>>>> 9178c7f5
             client = OllamaLLM(host=host, model_name=chosen_model)
         case _:
             raise ValueError(f"Unknown backend: {backend}")
@@ -187,7 +162,6 @@
     return client
 
 
-<<<<<<< HEAD
 def get_best_coding_llm_client(**kwargs) -> AsyncLLM:
     """Get LLM client optimized for best coding (slow, high quality)."""
     return get_llm_client(category=ModelCategory.BEST_CODING, **kwargs)
@@ -201,16 +175,6 @@
 def get_ultra_fast_llm_client(**kwargs) -> AsyncLLM:
     """Get LLM client optimized for ultra fast tasks (commit names etc)."""
     return get_llm_client(category=ModelCategory.ULTRA_FAST, **kwargs)
-=======
-def get_fast_llm_client(**kwargs) -> AsyncLLM:
-    """Get LLM client optimized for fast tasks (name generation, commit messages)."""
-    return get_llm_client(category=ModelCategory.FAST, **kwargs)
-
-
-def get_codegen_llm_client(**kwargs) -> AsyncLLM:
-    """Get LLM client optimized for code generation and reasoning."""
-    return get_llm_client(category=ModelCategory.CODEGEN, **kwargs)
->>>>>>> 9178c7f5
 
 
 def get_vision_llm_client(**kwargs) -> AsyncLLM:
