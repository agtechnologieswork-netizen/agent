--- conflicted
+++ resolved
@@ -201,15 +201,8 @@
         self, tool_use: ToolUse, node: Node[BaseData]
     ) -> ToolUseResult:
         """Handle NiceGUI-specific custom tools."""
-<<<<<<< HEAD
-        tool_name = tool_use.name
-        tool_input = tool_use.input
-        assert isinstance(tool_input, dict), f"Tool input must be dict, got {type(tool_input)}"
-        match tool_name:
-=======
         assert isinstance(tool_use.input, dict), f"Tool input must be dict, got {type(tool_use.input)}"
         match tool_use.name:
->>>>>>> 8fe146e0
             case "uv_add":
                 packages = tool_use.input["packages"]  # pyright: ignore[reportIndexIssue]
                 exec_res = await node.data.workspace.exec_mut(
@@ -231,7 +224,6 @@
                     )
                     return ToolUseResult.from_tool_use(
                         tool_use, "success"
-<<<<<<< HEAD
                     )
 
             case "databricks_list_tables":
@@ -243,9 +235,9 @@
                     )
 
                 try:
-                    catalog = tool_input.get("catalog", "*")  # pyright: ignore[reportIndexIssue]
-                    schema = tool_input.get("schema", "*")  # pyright: ignore[reportIndexIssue]
-                    exclude_inaccessible = tool_input.get("exclude_inaccessible", True)  # pyright: ignore[reportIndexIssue]
+                    catalog = tool_use.input.get("catalog", "*")  # pyright: ignore[reportIndexIssue]
+                    schema = tool_use.input.get("schema", "*")  # pyright: ignore[reportIndexIssue]
+                    exclude_inaccessible = tool_use.input.get("exclude_inaccessible", True)  # pyright: ignore[reportIndexIssue]
 
                     tables = self.databricks_client.list_tables(
                         catalog=catalog,
@@ -285,8 +277,8 @@
                     )
 
                 try:
-                    table_full_name = tool_input["table_full_name"]  # pyright: ignore[reportIndexIssue]
-                    sample_size = tool_input.get("sample_size", 10)  # pyright: ignore[reportIndexIssue]
+                    table_full_name = tool_use.input["table_full_name"]  # pyright: ignore[reportIndexIssue]
+                    sample_size = tool_use.input.get("sample_size", 10)  # pyright: ignore[reportIndexIssue]
 
                     table_details = self.databricks_client.get_table_details(
                         table_full_name=table_full_name,
@@ -354,14 +346,12 @@
                     )
 
                 try:
-                    query = tool_input["query"]  # pyright: ignore[reportIndexIssue]
-                    timeout = tool_input.get("timeout", 45)  # pyright: ignore[reportIndexIssue]
+                    query = tool_use.input["query"]  # pyright: ignore[reportIndexIssue]
+                    timeout = tool_use.input.get("timeout", 45)  # pyright: ignore[reportIndexIssue]
 
                     df = self.databricks_client.execute_query(
                         query=query,
                         timeout=timeout
-=======
->>>>>>> 8fe146e0
                     )
                     # format the results
                     if len(df) == 0:
