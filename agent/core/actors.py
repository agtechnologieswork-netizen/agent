--- conflicted
+++ resolved
@@ -237,9 +237,6 @@
     ) -> ToolUseResult:
         """Handle custom tools specific to subclasses. Override in subclasses."""
         raise ValueError(f"Unknown tool: {tool_use.name}")
-<<<<<<< HEAD
-=======
-
     async def compact_error_message(self, error_msg: str, max_length: int = 4096) -> str:
         if len(error_msg) <= max_length:
             return error_msg
@@ -360,7 +357,6 @@
             logger.warning(f"Failed to compact error message using LLM: {e}")
 
         return error_msg
->>>>>>> 8fe146e0
 
     async def run_tools(
         self, node: Node[BaseData], user_prompt: str
