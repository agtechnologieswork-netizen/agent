import os
import jinja2
from shutil import copytree, ignore_patterns
from capabilities import all_custom_tools
from .datatypes import *
from logging import getLogger

logger = getLogger(__name__)

TOOL_TEMPLATE = """
import * as schema from './common/schema';
import type { ToolHandler } from './common/tool-handler';
{% for handler in handlers %}import * as {{ handler.name }} from './handlers/{{ handler.name }}';
{% endfor %}

export const handlers: ToolHandler<any>[] = [{% for handler in handlers %}
    {
        name: '{{ handler.name }}',
        description: `{{ handler.description }}`,
        handler: {{ handler.name }}.handle,
        inputSchema: {{ handler.argument_schema }},
    },{% endfor %}
];
""".strip()

CUSTOM_TOOL_TEMPLATE = """
import type { CustomToolHandler } from './common/tool-handler';
import * as schema from './common/schema';
{% set imported_modules = [] %}
{% for handler in handlers %}
{% set module_name = handler.name.split('.')[0] %}
{% if module_name not in imported_modules %}
import * as {{ module_name }} from './integrations/{{ module_name }}';
{% set _ = imported_modules.append(module_name) %}
{% endif %}
{% endfor %}

export const custom_handlers: CustomToolHandler[] = [{% for handler in handlers %}
{% set module_name = handler.name.split('.')[0] %}
    {
        name: '{{ handler.name.replace('.', '_') }}',
        description: `{{ handler.description }}`,
        handler: {{ handler.name }},
        inputSchema: {{ handler.name }}_params_schema,
        can_handle: {{ module_name }}.can_handle,
    },{% endfor %}
];
""".strip()

class Interpolator:
    def __init__(self, root_dir: str):
        self.root_dir = root_dir
        self.environment = jinja2.Environment()

    def bake(self, application: ApplicationOut, output_dir: str, overwrite: bool = False):
        """
        Bake the application into the output directory.
        The template directory is copied to the output directory overwriting existing files.
        """
        template_dir = os.path.join(self.root_dir, "templates")
        if not overwrite: # if overwrite is False, we are creating a new application, otherwise no need to update the template
            copytree(template_dir, output_dir, ignore=ignore_patterns('*.pyc', '__pycache__', 'node_modules'), dirs_exist_ok=True)

        # TODO: optimize overwriting some files below of user wants to update only some handlers / capabilities / etc
        with open(os.path.join(output_dir, "tsp_schema", "main.tsp"), "a") as f:
            f.write(application.typespec.typespec_definitions)

        with open(os.path.join(output_dir, "app_schema", "src", "db", "schema", "application.ts"), "w") as f:
            f.write(application.drizzle.drizzle_schema)

        with open(os.path.join(output_dir, "app_schema", "src", "common", "schema.ts"), "w") as f:
            f.write(application.typescript_schema.typescript_schema)

        handler_tools = [
            {
                "name": name,
                "description": next((f.description for f in application.typespec.llm_functions if f.name == name), ""),
                "argument_schema": f"schema.{handler.argument_schema}",
            }
            for name, handler in application.handlers.items()
        ]

        capability_list = []
        if application.capabilities is not None:
            if hasattr(application.capabilities, 'capabilities') and application.capabilities.capabilities is not None:
                capability_list = application.capabilities.capabilities
        custom_tools = [x for x in all_custom_tools if x['name'] in capability_list]

        with open(os.path.join(output_dir, "app_schema", "src", "tools.ts"), "w") as f:
            f.write(self.environment.from_string(TOOL_TEMPLATE).render(handlers=handler_tools))

        with open(os.path.join(output_dir, "app_schema", "src", "custom_tools.ts"), "w") as f:
            f.write(self.environment.from_string(CUSTOM_TOOL_TEMPLATE).render(handlers=custom_tools))

        for name, handler in application.handlers.items():
            with open(os.path.join(output_dir, "app_schema", "src", "handlers", f"{name}.ts"), "w") as f:
                if handler.handler:
                    f.write(handler.handler)
                else:
<<<<<<< HEAD
                    logger.error(f"Handler {name} does not have a handler function")

=======
                    f.write(f"/// handler code was not generated")
        
>>>>>>> 7c865626
        for name, handler_test in application.handler_tests.items():
            with open(os.path.join(output_dir, "app_schema", "src", "tests", "handlers", f"{name}.test.ts"), "w") as f:
                f.write(handler_test.content)<|MERGE_RESOLUTION|>--- conflicted
+++ resolved
@@ -97,13 +97,9 @@
                 if handler.handler:
                     f.write(handler.handler)
                 else:
-<<<<<<< HEAD
                     logger.error(f"Handler {name} does not have a handler function")
-
-=======
                     f.write(f"/// handler code was not generated")
         
->>>>>>> 7c865626
         for name, handler_test in application.handler_tests.items():
             with open(os.path.join(output_dir, "app_schema", "src", "tests", "handlers", f"{name}.test.ts"), "w") as f:
                 f.write(handler_test.content)