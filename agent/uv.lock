version = 1
revision = 1
requires-python = ">=3.12"

[[package]]
name = "annotated-types"
version = "0.7.0"
source = { registry = "https://pypi.org/simple" }
sdist = { url = "https://files.pythonhosted.org/packages/ee/67/531ea369ba64dcff5ec9c3402f9f51bf748cec26dde048a2f973a4eea7f5/annotated_types-0.7.0.tar.gz", hash = "sha256:aff07c09a53a08bc8cfccb9c85b05f1aa9a2a6f23728d790723543408344ce89", size = 16081 }
wheels = [
    { url = "https://files.pythonhosted.org/packages/78/b6/6307fbef88d9b5ee7421e68d78a9f162e0da4900bc5f5793f6d3d0e34fb8/annotated_types-0.7.0-py3-none-any.whl", hash = "sha256:1f02e8b43a8fbbc3f3e0d4f0f4bfc8131bcb4eebe8849b8e5c773f3a1c582a53", size = 13643 },
]

[[package]]
name = "anthropic"
version = "0.49.0"
source = { registry = "https://pypi.org/simple" }
dependencies = [
    { name = "anyio" },
    { name = "distro" },
    { name = "httpx" },
    { name = "jiter" },
    { name = "pydantic" },
    { name = "sniffio" },
    { name = "typing-extensions" },
]
sdist = { url = "https://files.pythonhosted.org/packages/86/e3/a88c8494ce4d1a88252b9e053607e885f9b14d0a32273d47b727cbee4228/anthropic-0.49.0.tar.gz", hash = "sha256:c09e885b0f674b9119b4f296d8508907f6cff0009bc20d5cf6b35936c40b4398", size = 210016 }
wheels = [
    { url = "https://files.pythonhosted.org/packages/76/74/5d90ad14d55fbe3f9c474fdcb6e34b4bed99e3be8efac98734a5ddce88c1/anthropic-0.49.0-py3-none-any.whl", hash = "sha256:bbc17ad4e7094988d2fa86b87753ded8dce12498f4b85fe5810f208f454a8375", size = 243368 },
]

[package.optional-dependencies]
bedrock = [
    { name = "boto3" },
    { name = "botocore" },
]

[[package]]
name = "anyio"
version = "4.9.0"
source = { registry = "https://pypi.org/simple" }
dependencies = [
    { name = "idna" },
    { name = "sniffio" },
    { name = "typing-extensions", marker = "python_full_version < '3.13'" },
]
sdist = { url = "https://files.pythonhosted.org/packages/95/7d/4c1bd541d4dffa1b52bd83fb8527089e097a106fc90b467a7313b105f840/anyio-4.9.0.tar.gz", hash = "sha256:673c0c244e15788651a4ff38710fea9675823028a6f08a5eda409e0c9840a028", size = 190949 }
wheels = [
    { url = "https://files.pythonhosted.org/packages/a1/ee/48ca1a7c89ffec8b6a0c5d02b89c305671d5ffd8d3c94acf8b8c408575bb/anyio-4.9.0-py3-none-any.whl", hash = "sha256:9f76d541cad6e36af7beb62e978876f3b41e3e04f2c1fbf0884604c0a9c4d93c", size = 100916 },
]

[[package]]
name = "attrs"
version = "25.3.0"
source = { registry = "https://pypi.org/simple" }
sdist = { url = "https://files.pythonhosted.org/packages/5a/b0/1367933a8532ee6ff8d63537de4f1177af4bff9f3e829baf7331f595bb24/attrs-25.3.0.tar.gz", hash = "sha256:75d7cefc7fb576747b2c81b4442d4d4a1ce0900973527c011d1030fd3bf4af1b", size = 812032 }
wheels = [
    { url = "https://files.pythonhosted.org/packages/77/06/bb80f5f86020c4551da315d78b3ab75e8228f89f0162f2c3a819e407941a/attrs-25.3.0-py3-none-any.whl", hash = "sha256:427318ce031701fea540783410126f03899a97ffc6f61596ad581ac2e40e3bc3", size = 63815 },
]

[[package]]
name = "backoff"
version = "2.2.1"
source = { registry = "https://pypi.org/simple" }
sdist = { url = "https://files.pythonhosted.org/packages/47/d7/5bbeb12c44d7c4f2fb5b56abce497eb5ed9f34d85701de869acedd602619/backoff-2.2.1.tar.gz", hash = "sha256:03f829f5bb1923180821643f8753b0502c3b682293992485b0eef2807afa5cba", size = 17001 }
wheels = [
    { url = "https://files.pythonhosted.org/packages/df/73/b6e24bd22e6720ca8ee9a85a0c4a2971af8497d8f3193fa05390cbd46e09/backoff-2.2.1-py3-none-any.whl", hash = "sha256:63579f9a0628e06278f7e47b7d7d5b6ce20dc65c5e96a6f3ca99a6adca0396e8", size = 15148 },
]

[[package]]
name = "beartype"
version = "0.20.1"
source = { registry = "https://pypi.org/simple" }
sdist = { url = "https://files.pythonhosted.org/packages/78/3c/925bc57eb27f6620fec5a7d3b93890b347ba9969ecbbcfbb92236e9d5c69/beartype-0.20.1.tar.gz", hash = "sha256:7f3127735832a61f7b623654976ba4829f9f02fd7d6d88458b09065f4f842078", size = 1411069 }
wheels = [
    { url = "https://files.pythonhosted.org/packages/19/c7/48208753879e2907a5307575956b0743f5367efde17515371b101c07a0e4/beartype-0.20.1-py3-none-any.whl", hash = "sha256:0355a795c216d9205f8fe53f33dcc26629295586fa8705562ca74ef997ef7c7f", size = 1160638 },
]

[[package]]
name = "boto3"
version = "1.37.18"
source = { registry = "https://pypi.org/simple" }
dependencies = [
    { name = "botocore" },
    { name = "jmespath" },
    { name = "s3transfer" },
]
sdist = { url = "https://files.pythonhosted.org/packages/87/42/2b102f999c76614e55afd8a8c2392c35ce2f390cdeb78007aba029cd1171/boto3-1.37.18.tar.gz", hash = "sha256:9b272268794172b0b8bb9fb1f3c470c3b6c0ffb92fbd4882465cc740e40fbdcd", size = 111358 }
wheels = [
    { url = "https://files.pythonhosted.org/packages/12/94/dccc4dd874cf455c8ea6dfb4c43a224632c03c3f503438aa99021759a097/boto3-1.37.18-py3-none-any.whl", hash = "sha256:1545c943f36db41853cdfdb6ff09c4eda9220dd95bd2fae76fc73091603525d1", size = 139561 },
]

[[package]]
name = "botocore"
version = "1.37.18"
source = { registry = "https://pypi.org/simple" }
dependencies = [
    { name = "jmespath" },
    { name = "python-dateutil" },
    { name = "urllib3" },
]
sdist = { url = "https://files.pythonhosted.org/packages/2c/fa/a176046c74032ca3bda68c71ad544602a69be21d7ee3b199f4f2099fe4bf/botocore-1.37.18.tar.gz", hash = "sha256:99e8eefd5df6347ead15df07ce55f4e62a51ea7b54de1127522a08597923b726", size = 13667977 }
wheels = [
    { url = "https://files.pythonhosted.org/packages/a9/fd/059e57de7405b1ba93117c1b79a6daa45d6865f557b892f3cc7645836f3b/botocore-1.37.18-py3-none-any.whl", hash = "sha256:a8b97d217d82b3c4f6bcc906e264df7ebb51e2c6a62b3548a97cd173fb8759a1", size = 13428387 },
]

[[package]]
name = "cachetools"
version = "5.5.2"
source = { registry = "https://pypi.org/simple" }
sdist = { url = "https://files.pythonhosted.org/packages/6c/81/3747dad6b14fa2cf53fcf10548cf5aea6913e96fab41a3c198676f8948a5/cachetools-5.5.2.tar.gz", hash = "sha256:1a661caa9175d26759571b2e19580f9d6393969e5dfca11fdb1f947a23e640d4", size = 28380 }
wheels = [
    { url = "https://files.pythonhosted.org/packages/72/76/20fa66124dbe6be5cafeb312ece67de6b61dd91a0247d1ea13db4ebb33c2/cachetools-5.5.2-py3-none-any.whl", hash = "sha256:d26a22bcc62eb95c3beabd9f1ee5e820d3d2704fe2967cbe350e20c8ffcd3f0a", size = 10080 },
]

[[package]]
name = "cattrs"
version = "24.1.2"
source = { registry = "https://pypi.org/simple" }
dependencies = [
    { name = "attrs" },
]
sdist = { url = "https://files.pythonhosted.org/packages/64/65/af6d57da2cb32c076319b7489ae0958f746949d407109e3ccf4d115f147c/cattrs-24.1.2.tar.gz", hash = "sha256:8028cfe1ff5382df59dd36474a86e02d817b06eaf8af84555441bac915d2ef85", size = 426462 }
wheels = [
    { url = "https://files.pythonhosted.org/packages/c8/d5/867e75361fc45f6de75fe277dd085627a9db5ebb511a87f27dc1396b5351/cattrs-24.1.2-py3-none-any.whl", hash = "sha256:67c7495b760168d931a10233f979b28dc04daf853b30752246f4f8471c6d68d0", size = 66446 },
]

[[package]]
name = "certifi"
version = "2025.1.31"
source = { registry = "https://pypi.org/simple" }
sdist = { url = "https://files.pythonhosted.org/packages/1c/ab/c9f1e32b7b1bf505bf26f0ef697775960db7932abeb7b516de930ba2705f/certifi-2025.1.31.tar.gz", hash = "sha256:3d5da6925056f6f18f119200434a4780a94263f10d1c21d032a6f6b2baa20651", size = 167577 }
wheels = [
    { url = "https://files.pythonhosted.org/packages/38/fc/bce832fd4fd99766c04d1ee0eead6b0ec6486fb100ae5e74c1d91292b982/certifi-2025.1.31-py3-none-any.whl", hash = "sha256:ca78db4565a652026a4db2bcdf68f2fb589ea80d0be70e03929ed730746b84fe", size = 166393 },
]

[[package]]
name = "charset-normalizer"
version = "3.4.1"
source = { registry = "https://pypi.org/simple" }
sdist = { url = "https://files.pythonhosted.org/packages/16/b0/572805e227f01586461c80e0fd25d65a2115599cc9dad142fee4b747c357/charset_normalizer-3.4.1.tar.gz", hash = "sha256:44251f18cd68a75b56585dd00dae26183e102cd5e0f9f1466e6df5da2ed64ea3", size = 123188 }
wheels = [
    { url = "https://files.pythonhosted.org/packages/0a/9a/dd1e1cdceb841925b7798369a09279bd1cf183cef0f9ddf15a3a6502ee45/charset_normalizer-3.4.1-cp312-cp312-macosx_10_13_universal2.whl", hash = "sha256:73d94b58ec7fecbc7366247d3b0b10a21681004153238750bb67bd9012414545", size = 196105 },
    { url = "https://files.pythonhosted.org/packages/d3/8c/90bfabf8c4809ecb648f39794cf2a84ff2e7d2a6cf159fe68d9a26160467/charset_normalizer-3.4.1-cp312-cp312-manylinux_2_17_aarch64.manylinux2014_aarch64.whl", hash = "sha256:dad3e487649f498dd991eeb901125411559b22e8d7ab25d3aeb1af367df5efd7", size = 140404 },
    { url = "https://files.pythonhosted.org/packages/ad/8f/e410d57c721945ea3b4f1a04b74f70ce8fa800d393d72899f0a40526401f/charset_normalizer-3.4.1-cp312-cp312-manylinux_2_17_ppc64le.manylinux2014_ppc64le.whl", hash = "sha256:c30197aa96e8eed02200a83fba2657b4c3acd0f0aa4bdc9f6c1af8e8962e0757", size = 150423 },
    { url = "https://files.pythonhosted.org/packages/f0/b8/e6825e25deb691ff98cf5c9072ee0605dc2acfca98af70c2d1b1bc75190d/charset_normalizer-3.4.1-cp312-cp312-manylinux_2_17_s390x.manylinux2014_s390x.whl", hash = "sha256:2369eea1ee4a7610a860d88f268eb39b95cb588acd7235e02fd5a5601773d4fa", size = 143184 },
    { url = "https://files.pythonhosted.org/packages/3e/a2/513f6cbe752421f16d969e32f3583762bfd583848b763913ddab8d9bfd4f/charset_normalizer-3.4.1-cp312-cp312-manylinux_2_17_x86_64.manylinux2014_x86_64.whl", hash = "sha256:bc2722592d8998c870fa4e290c2eec2c1569b87fe58618e67d38b4665dfa680d", size = 145268 },
    { url = "https://files.pythonhosted.org/packages/74/94/8a5277664f27c3c438546f3eb53b33f5b19568eb7424736bdc440a88a31f/charset_normalizer-3.4.1-cp312-cp312-manylinux_2_5_i686.manylinux1_i686.manylinux_2_17_i686.manylinux2014_i686.whl", hash = "sha256:ffc9202a29ab3920fa812879e95a9e78b2465fd10be7fcbd042899695d75e616", size = 147601 },
    { url = "https://files.pythonhosted.org/packages/7c/5f/6d352c51ee763623a98e31194823518e09bfa48be2a7e8383cf691bbb3d0/charset_normalizer-3.4.1-cp312-cp312-musllinux_1_2_aarch64.whl", hash = "sha256:804a4d582ba6e5b747c625bf1255e6b1507465494a40a2130978bda7b932c90b", size = 141098 },
    { url = "https://files.pythonhosted.org/packages/78/d4/f5704cb629ba5ab16d1d3d741396aec6dc3ca2b67757c45b0599bb010478/charset_normalizer-3.4.1-cp312-cp312-musllinux_1_2_i686.whl", hash = "sha256:0f55e69f030f7163dffe9fd0752b32f070566451afe180f99dbeeb81f511ad8d", size = 149520 },
    { url = "https://files.pythonhosted.org/packages/c5/96/64120b1d02b81785f222b976c0fb79a35875457fa9bb40827678e54d1bc8/charset_normalizer-3.4.1-cp312-cp312-musllinux_1_2_ppc64le.whl", hash = "sha256:c4c3e6da02df6fa1410a7680bd3f63d4f710232d3139089536310d027950696a", size = 152852 },
    { url = "https://files.pythonhosted.org/packages/84/c9/98e3732278a99f47d487fd3468bc60b882920cef29d1fa6ca460a1fdf4e6/charset_normalizer-3.4.1-cp312-cp312-musllinux_1_2_s390x.whl", hash = "sha256:5df196eb874dae23dcfb968c83d4f8fdccb333330fe1fc278ac5ceeb101003a9", size = 150488 },
    { url = "https://files.pythonhosted.org/packages/13/0e/9c8d4cb99c98c1007cc11eda969ebfe837bbbd0acdb4736d228ccaabcd22/charset_normalizer-3.4.1-cp312-cp312-musllinux_1_2_x86_64.whl", hash = "sha256:e358e64305fe12299a08e08978f51fc21fac060dcfcddd95453eabe5b93ed0e1", size = 146192 },
    { url = "https://files.pythonhosted.org/packages/b2/21/2b6b5b860781a0b49427309cb8670785aa543fb2178de875b87b9cc97746/charset_normalizer-3.4.1-cp312-cp312-win32.whl", hash = "sha256:9b23ca7ef998bc739bf6ffc077c2116917eabcc901f88da1b9856b210ef63f35", size = 95550 },
    { url = "https://files.pythonhosted.org/packages/21/5b/1b390b03b1d16c7e382b561c5329f83cc06623916aab983e8ab9239c7d5c/charset_normalizer-3.4.1-cp312-cp312-win_amd64.whl", hash = "sha256:6ff8a4a60c227ad87030d76e99cd1698345d4491638dfa6673027c48b3cd395f", size = 102785 },
    { url = "https://files.pythonhosted.org/packages/38/94/ce8e6f63d18049672c76d07d119304e1e2d7c6098f0841b51c666e9f44a0/charset_normalizer-3.4.1-cp313-cp313-macosx_10_13_universal2.whl", hash = "sha256:aabfa34badd18f1da5ec1bc2715cadc8dca465868a4e73a0173466b688f29dda", size = 195698 },
    { url = "https://files.pythonhosted.org/packages/24/2e/dfdd9770664aae179a96561cc6952ff08f9a8cd09a908f259a9dfa063568/charset_normalizer-3.4.1-cp313-cp313-manylinux_2_17_aarch64.manylinux2014_aarch64.whl", hash = "sha256:22e14b5d70560b8dd51ec22863f370d1e595ac3d024cb8ad7d308b4cd95f8313", size = 140162 },
    { url = "https://files.pythonhosted.org/packages/24/4e/f646b9093cff8fc86f2d60af2de4dc17c759de9d554f130b140ea4738ca6/charset_normalizer-3.4.1-cp313-cp313-manylinux_2_17_ppc64le.manylinux2014_ppc64le.whl", hash = "sha256:8436c508b408b82d87dc5f62496973a1805cd46727c34440b0d29d8a2f50a6c9", size = 150263 },
    { url = "https://files.pythonhosted.org/packages/5e/67/2937f8d548c3ef6e2f9aab0f6e21001056f692d43282b165e7c56023e6dd/charset_normalizer-3.4.1-cp313-cp313-manylinux_2_17_s390x.manylinux2014_s390x.whl", hash = "sha256:2d074908e1aecee37a7635990b2c6d504cd4766c7bc9fc86d63f9c09af3fa11b", size = 142966 },
    { url = "https://files.pythonhosted.org/packages/52/ed/b7f4f07de100bdb95c1756d3a4d17b90c1a3c53715c1a476f8738058e0fa/charset_normalizer-3.4.1-cp313-cp313-manylinux_2_17_x86_64.manylinux2014_x86_64.whl", hash = "sha256:955f8851919303c92343d2f66165294848d57e9bba6cf6e3625485a70a038d11", size = 144992 },
    { url = "https://files.pythonhosted.org/packages/96/2c/d49710a6dbcd3776265f4c923bb73ebe83933dfbaa841c5da850fe0fd20b/charset_normalizer-3.4.1-cp313-cp313-manylinux_2_5_i686.manylinux1_i686.manylinux_2_17_i686.manylinux2014_i686.whl", hash = "sha256:44ecbf16649486d4aebafeaa7ec4c9fed8b88101f4dd612dcaf65d5e815f837f", size = 147162 },
    { url = "https://files.pythonhosted.org/packages/b4/41/35ff1f9a6bd380303dea55e44c4933b4cc3c4850988927d4082ada230273/charset_normalizer-3.4.1-cp313-cp313-musllinux_1_2_aarch64.whl", hash = "sha256:0924e81d3d5e70f8126529951dac65c1010cdf117bb75eb02dd12339b57749dd", size = 140972 },
    { url = "https://files.pythonhosted.org/packages/fb/43/c6a0b685fe6910d08ba971f62cd9c3e862a85770395ba5d9cad4fede33ab/charset_normalizer-3.4.1-cp313-cp313-musllinux_1_2_i686.whl", hash = "sha256:2967f74ad52c3b98de4c3b32e1a44e32975e008a9cd2a8cc8966d6a5218c5cb2", size = 149095 },
    { url = "https://files.pythonhosted.org/packages/4c/ff/a9a504662452e2d2878512115638966e75633519ec11f25fca3d2049a94a/charset_normalizer-3.4.1-cp313-cp313-musllinux_1_2_ppc64le.whl", hash = "sha256:c75cb2a3e389853835e84a2d8fb2b81a10645b503eca9bcb98df6b5a43eb8886", size = 152668 },
    { url = "https://files.pythonhosted.org/packages/6c/71/189996b6d9a4b932564701628af5cee6716733e9165af1d5e1b285c530ed/charset_normalizer-3.4.1-cp313-cp313-musllinux_1_2_s390x.whl", hash = "sha256:09b26ae6b1abf0d27570633b2b078a2a20419c99d66fb2823173d73f188ce601", size = 150073 },
    { url = "https://files.pythonhosted.org/packages/e4/93/946a86ce20790e11312c87c75ba68d5f6ad2208cfb52b2d6a2c32840d922/charset_normalizer-3.4.1-cp313-cp313-musllinux_1_2_x86_64.whl", hash = "sha256:fa88b843d6e211393a37219e6a1c1df99d35e8fd90446f1118f4216e307e48cd", size = 145732 },
    { url = "https://files.pythonhosted.org/packages/cd/e5/131d2fb1b0dddafc37be4f3a2fa79aa4c037368be9423061dccadfd90091/charset_normalizer-3.4.1-cp313-cp313-win32.whl", hash = "sha256:eb8178fe3dba6450a3e024e95ac49ed3400e506fd4e9e5c32d30adda88cbd407", size = 95391 },
    { url = "https://files.pythonhosted.org/packages/27/f2/4f9a69cc7712b9b5ad8fdb87039fd89abba997ad5cbe690d1835d40405b0/charset_normalizer-3.4.1-cp313-cp313-win_amd64.whl", hash = "sha256:b1ac5992a838106edb89654e0aebfc24f5848ae2547d22c2c3f66454daa11971", size = 102702 },
    { url = "https://files.pythonhosted.org/packages/0e/f6/65ecc6878a89bb1c23a086ea335ad4bf21a588990c3f535a227b9eea9108/charset_normalizer-3.4.1-py3-none-any.whl", hash = "sha256:d98b1668f06378c6dbefec3b92299716b931cd4e6061f3c875a71ced1780ab85", size = 49767 },
]

[[package]]
name = "click"
version = "8.1.8"
source = { registry = "https://pypi.org/simple" }
dependencies = [
    { name = "colorama", marker = "sys_platform == 'win32'" },
]
sdist = { url = "https://files.pythonhosted.org/packages/b9/2e/0090cbf739cee7d23781ad4b89a9894a41538e4fcf4c31dcdd705b78eb8b/click-8.1.8.tar.gz", hash = "sha256:ed53c9d8990d83c2a27deae68e4ee337473f6330c040a31d4225c9574d16096a", size = 226593 }
wheels = [
    { url = "https://files.pythonhosted.org/packages/7e/d4/7ebdbd03970677812aac39c869717059dbb71a4cfc033ca6e5221787892c/click-8.1.8-py3-none-any.whl", hash = "sha256:63c132bbbed01578a06712a2d1f497bb62d9c1c0d329b7903a866228027263b2", size = 98188 },
]

[[package]]
name = "colorama"
version = "0.4.6"
source = { registry = "https://pypi.org/simple" }
sdist = { url = "https://files.pythonhosted.org/packages/d8/53/6f443c9a4a8358a93a6792e2acffb9d9d5cb0a5cfd8802644b7b1c9a02e4/colorama-0.4.6.tar.gz", hash = "sha256:08695f5cb7ed6e0531a20572697297273c47b8cae5a63ffc6d6ed5c201be6e44", size = 27697 }
wheels = [
    { url = "https://files.pythonhosted.org/packages/d1/d6/3965ed04c63042e047cb6a3e6ed1a63a35087b6a609aa3a15ed8ac56c221/colorama-0.4.6-py2.py3-none-any.whl", hash = "sha256:4f1d9991f5acc0ca119f9d443620b77f9d6b33703e51011c16baf57afb285fc6", size = 25335 },
]

[[package]]
name = "coloredlogs"
version = "15.0.1"
source = { registry = "https://pypi.org/simple" }
dependencies = [
    { name = "humanfriendly" },
]
sdist = { url = "https://files.pythonhosted.org/packages/cc/c7/eed8f27100517e8c0e6b923d5f0845d0cb99763da6fdee00478f91db7325/coloredlogs-15.0.1.tar.gz", hash = "sha256:7c991aa71a4577af2f82600d8f8f3a89f936baeaf9b50a9c197da014e5bf16b0", size = 278520 }
wheels = [
    { url = "https://files.pythonhosted.org/packages/a7/06/3d6badcf13db419e25b07041d9c7b4a2c331d3f4e7134445ec5df57714cd/coloredlogs-15.0.1-py2.py3-none-any.whl", hash = "sha256:612ee75c546f53e92e70049c9dbfcc18c935a2b9a53b66085ce9ef6a6e5c0934", size = 46018 },
]

[[package]]
name = "dagger-io"
version = "0.17.1"
source = { registry = "https://pypi.org/simple" }
dependencies = [
    { name = "anyio" },
    { name = "beartype" },
    { name = "cattrs" },
    { name = "gql", extra = ["httpx"] },
    { name = "opentelemetry-exporter-otlp-proto-http" },
    { name = "opentelemetry-sdk" },
    { name = "platformdirs" },
    { name = "rich" },
    { name = "typing-extensions" },
]
sdist = { url = "https://files.pythonhosted.org/packages/06/65/03e83a430d3af6b58ee79420a374e3db2c35fa0d61b704e176d10e86ece9/dagger_io-0.17.1.tar.gz", hash = "sha256:9ae54044686c208a7d83e925a64299bd707f53746ec82eaab9fdce691a4da706", size = 84776 }
wheels = [
    { url = "https://files.pythonhosted.org/packages/5b/3c/ab9212a47152b1d7b5595a0c432df6dbe5bc4a58cc155692e2d87e010ad0/dagger_io-0.17.1-py3-none-any.whl", hash = "sha256:b9a61f2b907db4bfac435b4eedb32a0759b0ffbaec98f70fadd466ec569bdc7f", size = 81738 },
]

[[package]]
name = "deprecated"
version = "1.2.18"
source = { registry = "https://pypi.org/simple" }
dependencies = [
    { name = "wrapt" },
]
sdist = { url = "https://files.pythonhosted.org/packages/98/97/06afe62762c9a8a86af0cfb7bfdab22a43ad17138b07af5b1a58442690a2/deprecated-1.2.18.tar.gz", hash = "sha256:422b6f6d859da6f2ef57857761bfb392480502a64c3028ca9bbe86085d72115d", size = 2928744 }
wheels = [
    { url = "https://files.pythonhosted.org/packages/6e/c6/ac0b6c1e2d138f1002bcf799d330bd6d85084fece321e662a14223794041/Deprecated-1.2.18-py2.py3-none-any.whl", hash = "sha256:bd5011788200372a32418f888e326a09ff80d0214bd961147cfed01b5c018eec", size = 9998 },
]

[[package]]
name = "distro"
version = "1.9.0"
source = { registry = "https://pypi.org/simple" }
sdist = { url = "https://files.pythonhosted.org/packages/fc/f8/98eea607f65de6527f8a2e8885fc8015d3e6f5775df186e443e0964a11c3/distro-1.9.0.tar.gz", hash = "sha256:2fa77c6fd8940f116ee1d6b94a2f90b13b5ea8d019b98bc8bafdcabcdd9bdbed", size = 60722 }
wheels = [
    { url = "https://files.pythonhosted.org/packages/12/b3/231ffd4ab1fc9d679809f356cebee130ac7daa00d6d6f3206dd4fd137e9e/distro-1.9.0-py3-none-any.whl", hash = "sha256:7bffd925d65168f85027d8da9af6bddab658135b840670a223589bc0c8ef02b2", size = 20277 },
]

[[package]]
name = "fancycompleter"
version = "0.9.1"
source = { registry = "https://pypi.org/simple" }
dependencies = [
    { name = "pyreadline", marker = "sys_platform == 'win32'" },
    { name = "pyrepl" },
]
sdist = { url = "https://files.pythonhosted.org/packages/a9/95/649d135442d8ecf8af5c7e235550c628056423c96c4bc6787348bdae9248/fancycompleter-0.9.1.tar.gz", hash = "sha256:09e0feb8ae242abdfd7ef2ba55069a46f011814a80fe5476be48f51b00247272", size = 10866 }
wheels = [
    { url = "https://files.pythonhosted.org/packages/38/ef/c08926112034d017633f693d3afc8343393a035134a29dfc12dcd71b0375/fancycompleter-0.9.1-py3-none-any.whl", hash = "sha256:dd076bca7d9d524cc7f25ec8f35ef95388ffef9ef46def4d3d25e9b044ad7080", size = 9681 },
]

[[package]]
name = "fastapi"
version = "0.115.12"
source = { registry = "https://pypi.org/simple" }
dependencies = [
    { name = "pydantic" },
    { name = "starlette" },
    { name = "typing-extensions" },
]
sdist = { url = "https://files.pythonhosted.org/packages/f4/55/ae499352d82338331ca1e28c7f4a63bfd09479b16395dce38cf50a39e2c2/fastapi-0.115.12.tar.gz", hash = "sha256:1e2c2a2646905f9e83d32f04a3f86aff4a286669c6c950ca95b5fd68c2602681", size = 295236 }
wheels = [
    { url = "https://files.pythonhosted.org/packages/50/b3/b51f09c2ba432a576fe63758bddc81f78f0c6309d9e5c10d194313bf021e/fastapi-0.115.12-py3-none-any.whl", hash = "sha256:e94613d6c05e27be7ffebdd6ea5f388112e5e430c8f7d6494a9d1d88d43e814d", size = 95164 },
]

[[package]]
name = "fire"
version = "0.7.0"
source = { registry = "https://pypi.org/simple" }
dependencies = [
    { name = "termcolor" },
]
sdist = { url = "https://files.pythonhosted.org/packages/6b/b6/82c7e601d6d3c3278c40b7bd35e17e82aa227f050aa9f66cb7b7fce29471/fire-0.7.0.tar.gz", hash = "sha256:961550f07936eaf65ad1dc8360f2b2bf8408fad46abbfa4d2a3794f8d2a95cdf", size = 87189 }

[[package]]
name = "google-auth"
version = "2.38.0"
source = { registry = "https://pypi.org/simple" }
dependencies = [
    { name = "cachetools" },
    { name = "pyasn1-modules" },
    { name = "rsa" },
]
sdist = { url = "https://files.pythonhosted.org/packages/c6/eb/d504ba1daf190af6b204a9d4714d457462b486043744901a6eeea711f913/google_auth-2.38.0.tar.gz", hash = "sha256:8285113607d3b80a3f1543b75962447ba8a09fe85783432a784fdeef6ac094c4", size = 270866 }
wheels = [
    { url = "https://files.pythonhosted.org/packages/9d/47/603554949a37bca5b7f894d51896a9c534b9eab808e2520a748e081669d0/google_auth-2.38.0-py2.py3-none-any.whl", hash = "sha256:e7dae6694313f434a2727bf2906f27ad259bae090d7aa896590d86feec3d9d4a", size = 210770 },
]

[[package]]
name = "google-genai"
version = "1.7.0"
source = { registry = "https://pypi.org/simple" }
dependencies = [
    { name = "anyio" },
    { name = "google-auth" },
    { name = "httpx" },
    { name = "pydantic" },
    { name = "requests" },
    { name = "typing-extensions" },
    { name = "websockets" },
]
sdist = { url = "https://files.pythonhosted.org/packages/5f/24/3f3282c82e0cd678ea7bdfe53bc5d908059fb9628643b783129724c3bcfb/google_genai-1.7.0.tar.gz", hash = "sha256:bf8909ba25527e125f07de99cd16ec8bba4d989b67c31c235114418a65404967", size = 146088 }
wheels = [
    { url = "https://files.pythonhosted.org/packages/8b/e1/8495491b7ff694c940765061283d562a428b7f9d8d93fc5fdaf2d672d735/google_genai-1.7.0-py3-none-any.whl", hash = "sha256:62b7b67d16b2fa0a6a989f029414a072c6e9e6f0479bb7d18e0532b8090ea895", size = 144732 },
]

[[package]]
name = "googleapis-common-protos"
version = "1.69.2"
source = { registry = "https://pypi.org/simple" }
dependencies = [
    { name = "protobuf" },
]
sdist = { url = "https://files.pythonhosted.org/packages/1b/d7/ee9d56af4e6dbe958562b5020f46263c8a4628e7952070241fc0e9b182ae/googleapis_common_protos-1.69.2.tar.gz", hash = "sha256:3e1b904a27a33c821b4b749fd31d334c0c9c30e6113023d495e48979a3dc9c5f", size = 144496 }
wheels = [
    { url = "https://files.pythonhosted.org/packages/f9/53/d35476d547a286506f0a6a634ccf1e5d288fffd53d48f0bd5fef61d68684/googleapis_common_protos-1.69.2-py3-none-any.whl", hash = "sha256:0b30452ff9c7a27d80bfc5718954063e8ab53dd3697093d3bc99581f5fd24212", size = 293215 },
]

[[package]]
name = "gql"
version = "3.5.2"
source = { registry = "https://pypi.org/simple" }
dependencies = [
    { name = "anyio" },
    { name = "backoff" },
    { name = "graphql-core" },
    { name = "yarl" },
]
sdist = { url = "https://files.pythonhosted.org/packages/49/ef/5298d9d628b6a54b3b810052cb5a935d324fe28d9bfdeb741733d5c2446b/gql-3.5.2.tar.gz", hash = "sha256:07e1325b820c8ba9478e95de27ce9f23250486e7e79113dbb7659a442dc13e74", size = 180502 }
wheels = [
    { url = "https://files.pythonhosted.org/packages/ff/71/b028b937992056e721bbf0371e13819fcca0dacde7b3c821f775ed903917/gql-3.5.2-py2.py3-none-any.whl", hash = "sha256:c830ffc38b3997b2a146317b27758305ab3d0da3bde607b49f34e32affb23ba2", size = 74346 },
]

[package.optional-dependencies]
httpx = [
    { name = "httpx" },
]

[[package]]
name = "graphql-core"
version = "3.2.4"
source = { registry = "https://pypi.org/simple" }
sdist = { url = "https://files.pythonhosted.org/packages/66/9e/aa527fb09a9d7399d5d7d2aa2da490e4580707652d3b4fc156996ae88a5b/graphql-core-3.2.4.tar.gz", hash = "sha256:acbe2e800980d0e39b4685dd058c2f4042660b89ebca38af83020fd872ff1264", size = 504611 }
wheels = [
    { url = "https://files.pythonhosted.org/packages/d1/33/cc72c4c658c6316f188a60bc4e5a91cd4ceaaa8c3e7e691ac9297e4e72c7/graphql_core-3.2.4-py3-none-any.whl", hash = "sha256:1604f2042edc5f3114f49cac9d77e25863be51b23a54a61a23245cf32f6476f0", size = 203179 },
]

[[package]]
name = "h11"
version = "0.14.0"
source = { registry = "https://pypi.org/simple" }
sdist = { url = "https://files.pythonhosted.org/packages/f5/38/3af3d3633a34a3316095b39c8e8fb4853a28a536e55d347bd8d8e9a14b03/h11-0.14.0.tar.gz", hash = "sha256:8f19fbbe99e72420ff35c00b27a34cb9937e902a8b810e2c88300c6f0a3b699d", size = 100418 }
wheels = [
    { url = "https://files.pythonhosted.org/packages/95/04/ff642e65ad6b90db43e668d70ffb6736436c7ce41fcc549f4e9472234127/h11-0.14.0-py3-none-any.whl", hash = "sha256:e3fe4ac4b851c468cc8363d500db52c2ead036020723024a109d37346efaa761", size = 58259 },
]

[[package]]
name = "httpcore"
version = "1.0.7"
source = { registry = "https://pypi.org/simple" }
dependencies = [
    { name = "certifi" },
    { name = "h11" },
]
sdist = { url = "https://files.pythonhosted.org/packages/6a/41/d7d0a89eb493922c37d343b607bc1b5da7f5be7e383740b4753ad8943e90/httpcore-1.0.7.tar.gz", hash = "sha256:8551cb62a169ec7162ac7be8d4817d561f60e08eaa485234898414bb5a8a0b4c", size = 85196 }
wheels = [
    { url = "https://files.pythonhosted.org/packages/87/f5/72347bc88306acb359581ac4d52f23c0ef445b57157adedb9aee0cd689d2/httpcore-1.0.7-py3-none-any.whl", hash = "sha256:a3fff8f43dc260d5bd363d9f9cf1830fa3a458b332856f34282de498ed420edd", size = 78551 },
]

[[package]]
name = "httpx"
version = "0.28.1"
source = { registry = "https://pypi.org/simple" }
dependencies = [
    { name = "anyio" },
    { name = "certifi" },
    { name = "httpcore" },
    { name = "idna" },
]
sdist = { url = "https://files.pythonhosted.org/packages/b1/df/48c586a5fe32a0f01324ee087459e112ebb7224f646c0b5023f5e79e9956/httpx-0.28.1.tar.gz", hash = "sha256:75e98c5f16b0f35b567856f597f06ff2270a374470a5c2392242528e3e3e42fc", size = 141406 }
wheels = [
    { url = "https://files.pythonhosted.org/packages/2a/39/e50c7c3a983047577ee07d2a9e53faf5a69493943ec3f6a384bdc792deb2/httpx-0.28.1-py3-none-any.whl", hash = "sha256:d909fcccc110f8c7faf814ca82a9a4d816bc5a6dbfea25d6591d6985b8ba59ad", size = 73517 },
]

[[package]]
name = "humanfriendly"
version = "10.0"
source = { registry = "https://pypi.org/simple" }
dependencies = [
    { name = "pyreadline3", marker = "sys_platform == 'win32'" },
]
sdist = { url = "https://files.pythonhosted.org/packages/cc/3f/2c29224acb2e2df4d2046e4c73ee2662023c58ff5b113c4c1adac0886c43/humanfriendly-10.0.tar.gz", hash = "sha256:6b0b831ce8f15f7300721aa49829fc4e83921a9a301cc7f606be6686a2288ddc", size = 360702 }
wheels = [
    { url = "https://files.pythonhosted.org/packages/f0/0f/310fb31e39e2d734ccaa2c0fb981ee41f7bd5056ce9bc29b2248bd569169/humanfriendly-10.0-py2.py3-none-any.whl", hash = "sha256:1697e1a8a8f550fd43c2865cd84542fc175a61dcb779b6fee18cf6b6ccba1477", size = 86794 },
]

[[package]]
name = "idna"
version = "3.10"
source = { registry = "https://pypi.org/simple" }
sdist = { url = "https://files.pythonhosted.org/packages/f1/70/7703c29685631f5a7590aa73f1f1d3fa9a380e654b86af429e0934a32f7d/idna-3.10.tar.gz", hash = "sha256:12f65c9b470abda6dc35cf8e63cc574b1c52b11df2c86030af0ac09b01b13ea9", size = 190490 }
wheels = [
    { url = "https://files.pythonhosted.org/packages/76/c6/c88e154df9c4e1a2a66ccf0005a88dfb2650c1dffb6f5ce603dfbd452ce3/idna-3.10-py3-none-any.whl", hash = "sha256:946d195a0d259cbba61165e88e65941f16e9b36ea6ddb97f00452bae8b1287d3", size = 70442 },
]

[[package]]
name = "importlib-metadata"
version = "8.6.1"
source = { registry = "https://pypi.org/simple" }
dependencies = [
    { name = "zipp" },
]
sdist = { url = "https://files.pythonhosted.org/packages/33/08/c1395a292bb23fd03bdf572a1357c5a733d3eecbab877641ceacab23db6e/importlib_metadata-8.6.1.tar.gz", hash = "sha256:310b41d755445d74569f993ccfc22838295d9fe005425094fad953d7f15c8580", size = 55767 }
wheels = [
    { url = "https://files.pythonhosted.org/packages/79/9d/0fb148dc4d6fa4a7dd1d8378168d9b4cd8d4560a6fbf6f0121c5fc34eb68/importlib_metadata-8.6.1-py3-none-any.whl", hash = "sha256:02a89390c1e15fdfdc0d7c6b25cb3e62650d0494005c97d6f148bf5b9787525e", size = 26971 },
]

[[package]]
name = "iniconfig"
version = "2.1.0"
source = { registry = "https://pypi.org/simple" }
sdist = { url = "https://files.pythonhosted.org/packages/f2/97/ebf4da567aa6827c909642694d71c9fcf53e5b504f2d96afea02718862f3/iniconfig-2.1.0.tar.gz", hash = "sha256:3abbd2e30b36733fee78f9c7f7308f2d0050e88f0087fd25c2645f63c773e1c7", size = 4793 }
wheels = [
    { url = "https://files.pythonhosted.org/packages/2c/e1/e6716421ea10d38022b952c159d5161ca1193197fb744506875fbb87ea7b/iniconfig-2.1.0-py3-none-any.whl", hash = "sha256:9deba5723312380e77435581c6bf4935c94cbfab9b1ed33ef8d238ea168eb760", size = 6050 },
]

[[package]]
name = "jinja2"
version = "3.1.6"
source = { registry = "https://pypi.org/simple" }
dependencies = [
    { name = "markupsafe" },
]
sdist = { url = "https://files.pythonhosted.org/packages/df/bf/f7da0350254c0ed7c72f3e33cef02e048281fec7ecec5f032d4aac52226b/jinja2-3.1.6.tar.gz", hash = "sha256:0137fb05990d35f1275a587e9aee6d56da821fc83491a0fb838183be43f66d6d", size = 245115 }
wheels = [
    { url = "https://files.pythonhosted.org/packages/62/a1/3d680cbfd5f4b8f15abc1d571870c5fc3e594bb582bc3b64ea099db13e56/jinja2-3.1.6-py3-none-any.whl", hash = "sha256:85ece4451f492d0c13c5dd7c13a64681a86afae63a5f347908daf103ce6d2f67", size = 134899 },
]

[[package]]
name = "jiter"
version = "0.9.0"
source = { registry = "https://pypi.org/simple" }
sdist = { url = "https://files.pythonhosted.org/packages/1e/c2/e4562507f52f0af7036da125bb699602ead37a2332af0788f8e0a3417f36/jiter-0.9.0.tar.gz", hash = "sha256:aadba0964deb424daa24492abc3d229c60c4a31bfee205aedbf1acc7639d7893", size = 162604 }
wheels = [
    { url = "https://files.pythonhosted.org/packages/af/d7/c55086103d6f29b694ec79156242304adf521577530d9031317ce5338c59/jiter-0.9.0-cp312-cp312-macosx_10_12_x86_64.whl", hash = "sha256:7b46249cfd6c48da28f89eb0be3f52d6fdb40ab88e2c66804f546674e539ec11", size = 309203 },
    { url = "https://files.pythonhosted.org/packages/b0/01/f775dfee50beb420adfd6baf58d1c4d437de41c9b666ddf127c065e5a488/jiter-0.9.0-cp312-cp312-macosx_11_0_arm64.whl", hash = "sha256:609cf3c78852f1189894383cf0b0b977665f54cb38788e3e6b941fa6d982c00e", size = 319678 },
    { url = "https://files.pythonhosted.org/packages/ab/b8/09b73a793714726893e5d46d5c534a63709261af3d24444ad07885ce87cb/jiter-0.9.0-cp312-cp312-manylinux_2_17_aarch64.manylinux2014_aarch64.whl", hash = "sha256:d726a3890a54561e55a9c5faea1f7655eda7f105bd165067575ace6e65f80bb2", size = 341816 },
    { url = "https://files.pythonhosted.org/packages/35/6f/b8f89ec5398b2b0d344257138182cc090302854ed63ed9c9051e9c673441/jiter-0.9.0-cp312-cp312-manylinux_2_17_armv7l.manylinux2014_armv7l.whl", hash = "sha256:2e89dc075c1fef8fa9be219e249f14040270dbc507df4215c324a1839522ea75", size = 364152 },
    { url = "https://files.pythonhosted.org/packages/9b/ca/978cc3183113b8e4484cc7e210a9ad3c6614396e7abd5407ea8aa1458eef/jiter-0.9.0-cp312-cp312-manylinux_2_17_ppc64le.manylinux2014_ppc64le.whl", hash = "sha256:04e8ffa3c353b1bc4134f96f167a2082494351e42888dfcf06e944f2729cbe1d", size = 406991 },
    { url = "https://files.pythonhosted.org/packages/13/3a/72861883e11a36d6aa314b4922125f6ae90bdccc225cd96d24cc78a66385/jiter-0.9.0-cp312-cp312-manylinux_2_17_s390x.manylinux2014_s390x.whl", hash = "sha256:203f28a72a05ae0e129b3ed1f75f56bc419d5f91dfacd057519a8bd137b00c42", size = 395824 },
    { url = "https://files.pythonhosted.org/packages/87/67/22728a86ef53589c3720225778f7c5fdb617080e3deaed58b04789418212/jiter-0.9.0-cp312-cp312-manylinux_2_17_x86_64.manylinux2014_x86_64.whl", hash = "sha256:fca1a02ad60ec30bb230f65bc01f611c8608b02d269f998bc29cca8619a919dc", size = 351318 },
    { url = "https://files.pythonhosted.org/packages/69/b9/f39728e2e2007276806d7a6609cda7fac44ffa28ca0d02c49a4f397cc0d9/jiter-0.9.0-cp312-cp312-manylinux_2_5_i686.manylinux1_i686.whl", hash = "sha256:237e5cee4d5d2659aaf91bbf8ec45052cc217d9446070699441a91b386ae27dc", size = 384591 },
    { url = "https://files.pythonhosted.org/packages/eb/8f/8a708bc7fd87b8a5d861f1c118a995eccbe6d672fe10c9753e67362d0dd0/jiter-0.9.0-cp312-cp312-musllinux_1_1_aarch64.whl", hash = "sha256:528b6b71745e7326eed73c53d4aa57e2a522242320b6f7d65b9c5af83cf49b6e", size = 520746 },
    { url = "https://files.pythonhosted.org/packages/95/1e/65680c7488bd2365dbd2980adaf63c562d3d41d3faac192ebc7ef5b4ae25/jiter-0.9.0-cp312-cp312-musllinux_1_1_x86_64.whl", hash = "sha256:9f48e86b57bc711eb5acdfd12b6cb580a59cc9a993f6e7dcb6d8b50522dcd50d", size = 512754 },
    { url = "https://files.pythonhosted.org/packages/78/f3/fdc43547a9ee6e93c837685da704fb6da7dba311fc022e2766d5277dfde5/jiter-0.9.0-cp312-cp312-win32.whl", hash = "sha256:699edfde481e191d81f9cf6d2211debbfe4bd92f06410e7637dffb8dd5dfde06", size = 207075 },
    { url = "https://files.pythonhosted.org/packages/cd/9d/742b289016d155f49028fe1bfbeb935c9bf0ffeefdf77daf4a63a42bb72b/jiter-0.9.0-cp312-cp312-win_amd64.whl", hash = "sha256:099500d07b43f61d8bd780466d429c45a7b25411b334c60ca875fa775f68ccb0", size = 207999 },
    { url = "https://files.pythonhosted.org/packages/e7/1b/4cd165c362e8f2f520fdb43245e2b414f42a255921248b4f8b9c8d871ff1/jiter-0.9.0-cp313-cp313-macosx_10_12_x86_64.whl", hash = "sha256:2764891d3f3e8b18dce2cff24949153ee30c9239da7c00f032511091ba688ff7", size = 308197 },
    { url = "https://files.pythonhosted.org/packages/13/aa/7a890dfe29c84c9a82064a9fe36079c7c0309c91b70c380dc138f9bea44a/jiter-0.9.0-cp313-cp313-macosx_11_0_arm64.whl", hash = "sha256:387b22fbfd7a62418d5212b4638026d01723761c75c1c8232a8b8c37c2f1003b", size = 318160 },
    { url = "https://files.pythonhosted.org/packages/6a/38/5888b43fc01102f733f085673c4f0be5a298f69808ec63de55051754e390/jiter-0.9.0-cp313-cp313-manylinux_2_17_aarch64.manylinux2014_aarch64.whl", hash = "sha256:40d8da8629ccae3606c61d9184970423655fb4e33d03330bcdfe52d234d32f69", size = 341259 },
    { url = "https://files.pythonhosted.org/packages/3d/5e/bbdbb63305bcc01006de683b6228cd061458b9b7bb9b8d9bc348a58e5dc2/jiter-0.9.0-cp313-cp313-manylinux_2_17_armv7l.manylinux2014_armv7l.whl", hash = "sha256:a1be73d8982bdc278b7b9377426a4b44ceb5c7952073dd7488e4ae96b88e1103", size = 363730 },
    { url = "https://files.pythonhosted.org/packages/75/85/53a3edc616992fe4af6814c25f91ee3b1e22f7678e979b6ea82d3bc0667e/jiter-0.9.0-cp313-cp313-manylinux_2_17_ppc64le.manylinux2014_ppc64le.whl", hash = "sha256:2228eaaaa111ec54b9e89f7481bffb3972e9059301a878d085b2b449fbbde635", size = 405126 },
    { url = "https://files.pythonhosted.org/packages/ae/b3/1ee26b12b2693bd3f0b71d3188e4e5d817b12e3c630a09e099e0a89e28fa/jiter-0.9.0-cp313-cp313-manylinux_2_17_s390x.manylinux2014_s390x.whl", hash = "sha256:11509bfecbc319459647d4ac3fd391d26fdf530dad00c13c4dadabf5b81f01a4", size = 393668 },
    { url = "https://files.pythonhosted.org/packages/11/87/e084ce261950c1861773ab534d49127d1517b629478304d328493f980791/jiter-0.9.0-cp313-cp313-manylinux_2_17_x86_64.manylinux2014_x86_64.whl", hash = "sha256:3f22238da568be8bbd8e0650e12feeb2cfea15eda4f9fc271d3b362a4fa0604d", size = 352350 },
    { url = "https://files.pythonhosted.org/packages/f0/06/7dca84b04987e9df563610aa0bc154ea176e50358af532ab40ffb87434df/jiter-0.9.0-cp313-cp313-manylinux_2_5_i686.manylinux1_i686.whl", hash = "sha256:17f5d55eb856597607562257c8e36c42bc87f16bef52ef7129b7da11afc779f3", size = 384204 },
    { url = "https://files.pythonhosted.org/packages/16/2f/82e1c6020db72f397dd070eec0c85ebc4df7c88967bc86d3ce9864148f28/jiter-0.9.0-cp313-cp313-musllinux_1_1_aarch64.whl", hash = "sha256:6a99bed9fbb02f5bed416d137944419a69aa4c423e44189bc49718859ea83bc5", size = 520322 },
    { url = "https://files.pythonhosted.org/packages/36/fd/4f0cd3abe83ce208991ca61e7e5df915aa35b67f1c0633eb7cf2f2e88ec7/jiter-0.9.0-cp313-cp313-musllinux_1_1_x86_64.whl", hash = "sha256:e057adb0cd1bd39606100be0eafe742de2de88c79df632955b9ab53a086b3c8d", size = 512184 },
    { url = "https://files.pythonhosted.org/packages/a0/3c/8a56f6d547731a0b4410a2d9d16bf39c861046f91f57c98f7cab3d2aa9ce/jiter-0.9.0-cp313-cp313-win32.whl", hash = "sha256:f7e6850991f3940f62d387ccfa54d1a92bd4bb9f89690b53aea36b4364bcab53", size = 206504 },
    { url = "https://files.pythonhosted.org/packages/f4/1c/0c996fd90639acda75ed7fa698ee5fd7d80243057185dc2f63d4c1c9f6b9/jiter-0.9.0-cp313-cp313-win_amd64.whl", hash = "sha256:c8ae3bf27cd1ac5e6e8b7a27487bf3ab5f82318211ec2e1346a5b058756361f7", size = 204943 },
    { url = "https://files.pythonhosted.org/packages/78/0f/77a63ca7aa5fed9a1b9135af57e190d905bcd3702b36aca46a01090d39ad/jiter-0.9.0-cp313-cp313t-macosx_11_0_arm64.whl", hash = "sha256:f0b2827fb88dda2cbecbbc3e596ef08d69bda06c6f57930aec8e79505dc17001", size = 317281 },
    { url = "https://files.pythonhosted.org/packages/f9/39/a3a1571712c2bf6ec4c657f0d66da114a63a2e32b7e4eb8e0b83295ee034/jiter-0.9.0-cp313-cp313t-manylinux_2_17_x86_64.manylinux2014_x86_64.whl", hash = "sha256:062b756ceb1d40b0b28f326cba26cfd575a4918415b036464a52f08632731e5a", size = 350273 },
    { url = "https://files.pythonhosted.org/packages/ee/47/3729f00f35a696e68da15d64eb9283c330e776f3b5789bac7f2c0c4df209/jiter-0.9.0-cp313-cp313t-win_amd64.whl", hash = "sha256:6f7838bc467ab7e8ef9f387bd6de195c43bad82a569c1699cb822f6609dd4cdf", size = 206867 },
]

[[package]]
name = "jmespath"
version = "1.0.1"
source = { registry = "https://pypi.org/simple" }
sdist = { url = "https://files.pythonhosted.org/packages/00/2a/e867e8531cf3e36b41201936b7fa7ba7b5702dbef42922193f05c8976cd6/jmespath-1.0.1.tar.gz", hash = "sha256:90261b206d6defd58fdd5e85f478bf633a2901798906be2ad389150c5c60edbe", size = 25843 }
wheels = [
    { url = "https://files.pythonhosted.org/packages/31/b4/b9b800c45527aadd64d5b442f9b932b00648617eb5d63d2c7a6587b7cafc/jmespath-1.0.1-py3-none-any.whl", hash = "sha256:02e2e4cc71b5bcab88332eebf907519190dd9e6e82107fa7f83b1003a6252980", size = 20256 },
]

[[package]]
name = "markdown-it-py"
version = "3.0.0"
source = { registry = "https://pypi.org/simple" }
dependencies = [
    { name = "mdurl" },
]
sdist = { url = "https://files.pythonhosted.org/packages/38/71/3b932df36c1a044d397a1f92d1cf91ee0a503d91e470cbd670aa66b07ed0/markdown-it-py-3.0.0.tar.gz", hash = "sha256:e3f60a94fa066dc52ec76661e37c851cb232d92f9886b15cb560aaada2df8feb", size = 74596 }
wheels = [
    { url = "https://files.pythonhosted.org/packages/42/d7/1ec15b46af6af88f19b8e5ffea08fa375d433c998b8a7639e76935c14f1f/markdown_it_py-3.0.0-py3-none-any.whl", hash = "sha256:355216845c60bd96232cd8d8c40e8f9765cc86f46880e43a8fd22dc1a1a8cab1", size = 87528 },
]

[[package]]
name = "markupsafe"
version = "3.0.2"
source = { registry = "https://pypi.org/simple" }
sdist = { url = "https://files.pythonhosted.org/packages/b2/97/5d42485e71dfc078108a86d6de8fa46db44a1a9295e89c5d6d4a06e23a62/markupsafe-3.0.2.tar.gz", hash = "sha256:ee55d3edf80167e48ea11a923c7386f4669df67d7994554387f84e7d8b0a2bf0", size = 20537 }
wheels = [
    { url = "https://files.pythonhosted.org/packages/22/09/d1f21434c97fc42f09d290cbb6350d44eb12f09cc62c9476effdb33a18aa/MarkupSafe-3.0.2-cp312-cp312-macosx_10_13_universal2.whl", hash = "sha256:9778bd8ab0a994ebf6f84c2b949e65736d5575320a17ae8984a77fab08db94cf", size = 14274 },
    { url = "https://files.pythonhosted.org/packages/6b/b0/18f76bba336fa5aecf79d45dcd6c806c280ec44538b3c13671d49099fdd0/MarkupSafe-3.0.2-cp312-cp312-macosx_11_0_arm64.whl", hash = "sha256:846ade7b71e3536c4e56b386c2a47adf5741d2d8b94ec9dc3e92e5e1ee1e2225", size = 12348 },
    { url = "https://files.pythonhosted.org/packages/e0/25/dd5c0f6ac1311e9b40f4af06c78efde0f3b5cbf02502f8ef9501294c425b/MarkupSafe-3.0.2-cp312-cp312-manylinux_2_17_aarch64.manylinux2014_aarch64.whl", hash = "sha256:1c99d261bd2d5f6b59325c92c73df481e05e57f19837bdca8413b9eac4bd8028", size = 24149 },
    { url = "https://files.pythonhosted.org/packages/f3/f0/89e7aadfb3749d0f52234a0c8c7867877876e0a20b60e2188e9850794c17/MarkupSafe-3.0.2-cp312-cp312-manylinux_2_17_x86_64.manylinux2014_x86_64.whl", hash = "sha256:e17c96c14e19278594aa4841ec148115f9c7615a47382ecb6b82bd8fea3ab0c8", size = 23118 },
    { url = "https://files.pythonhosted.org/packages/d5/da/f2eeb64c723f5e3777bc081da884b414671982008c47dcc1873d81f625b6/MarkupSafe-3.0.2-cp312-cp312-manylinux_2_5_i686.manylinux1_i686.manylinux_2_17_i686.manylinux2014_i686.whl", hash = "sha256:88416bd1e65dcea10bc7569faacb2c20ce071dd1f87539ca2ab364bf6231393c", size = 22993 },
    { url = "https://files.pythonhosted.org/packages/da/0e/1f32af846df486dce7c227fe0f2398dc7e2e51d4a370508281f3c1c5cddc/MarkupSafe-3.0.2-cp312-cp312-musllinux_1_2_aarch64.whl", hash = "sha256:2181e67807fc2fa785d0592dc2d6206c019b9502410671cc905d132a92866557", size = 24178 },
    { url = "https://files.pythonhosted.org/packages/c4/f6/bb3ca0532de8086cbff5f06d137064c8410d10779c4c127e0e47d17c0b71/MarkupSafe-3.0.2-cp312-cp312-musllinux_1_2_i686.whl", hash = "sha256:52305740fe773d09cffb16f8ed0427942901f00adedac82ec8b67752f58a1b22", size = 23319 },
    { url = "https://files.pythonhosted.org/packages/a2/82/8be4c96ffee03c5b4a034e60a31294daf481e12c7c43ab8e34a1453ee48b/MarkupSafe-3.0.2-cp312-cp312-musllinux_1_2_x86_64.whl", hash = "sha256:ad10d3ded218f1039f11a75f8091880239651b52e9bb592ca27de44eed242a48", size = 23352 },
    { url = "https://files.pythonhosted.org/packages/51/ae/97827349d3fcffee7e184bdf7f41cd6b88d9919c80f0263ba7acd1bbcb18/MarkupSafe-3.0.2-cp312-cp312-win32.whl", hash = "sha256:0f4ca02bea9a23221c0182836703cbf8930c5e9454bacce27e767509fa286a30", size = 15097 },
    { url = "https://files.pythonhosted.org/packages/c1/80/a61f99dc3a936413c3ee4e1eecac96c0da5ed07ad56fd975f1a9da5bc630/MarkupSafe-3.0.2-cp312-cp312-win_amd64.whl", hash = "sha256:8e06879fc22a25ca47312fbe7c8264eb0b662f6db27cb2d3bbbc74b1df4b9b87", size = 15601 },
    { url = "https://files.pythonhosted.org/packages/83/0e/67eb10a7ecc77a0c2bbe2b0235765b98d164d81600746914bebada795e97/MarkupSafe-3.0.2-cp313-cp313-macosx_10_13_universal2.whl", hash = "sha256:ba9527cdd4c926ed0760bc301f6728ef34d841f405abf9d4f959c478421e4efd", size = 14274 },
    { url = "https://files.pythonhosted.org/packages/2b/6d/9409f3684d3335375d04e5f05744dfe7e9f120062c9857df4ab490a1031a/MarkupSafe-3.0.2-cp313-cp313-macosx_11_0_arm64.whl", hash = "sha256:f8b3d067f2e40fe93e1ccdd6b2e1d16c43140e76f02fb1319a05cf2b79d99430", size = 12352 },
    { url = "https://files.pythonhosted.org/packages/d2/f5/6eadfcd3885ea85fe2a7c128315cc1bb7241e1987443d78c8fe712d03091/MarkupSafe-3.0.2-cp313-cp313-manylinux_2_17_aarch64.manylinux2014_aarch64.whl", hash = "sha256:569511d3b58c8791ab4c2e1285575265991e6d8f8700c7be0e88f86cb0672094", size = 24122 },
    { url = "https://files.pythonhosted.org/packages/0c/91/96cf928db8236f1bfab6ce15ad070dfdd02ed88261c2afafd4b43575e9e9/MarkupSafe-3.0.2-cp313-cp313-manylinux_2_17_x86_64.manylinux2014_x86_64.whl", hash = "sha256:15ab75ef81add55874e7ab7055e9c397312385bd9ced94920f2802310c930396", size = 23085 },
    { url = "https://files.pythonhosted.org/packages/c2/cf/c9d56af24d56ea04daae7ac0940232d31d5a8354f2b457c6d856b2057d69/MarkupSafe-3.0.2-cp313-cp313-manylinux_2_5_i686.manylinux1_i686.manylinux_2_17_i686.manylinux2014_i686.whl", hash = "sha256:f3818cb119498c0678015754eba762e0d61e5b52d34c8b13d770f0719f7b1d79", size = 22978 },
    { url = "https://files.pythonhosted.org/packages/2a/9f/8619835cd6a711d6272d62abb78c033bda638fdc54c4e7f4272cf1c0962b/MarkupSafe-3.0.2-cp313-cp313-musllinux_1_2_aarch64.whl", hash = "sha256:cdb82a876c47801bb54a690c5ae105a46b392ac6099881cdfb9f6e95e4014c6a", size = 24208 },
    { url = "https://files.pythonhosted.org/packages/f9/bf/176950a1792b2cd2102b8ffeb5133e1ed984547b75db47c25a67d3359f77/MarkupSafe-3.0.2-cp313-cp313-musllinux_1_2_i686.whl", hash = "sha256:cabc348d87e913db6ab4aa100f01b08f481097838bdddf7c7a84b7575b7309ca", size = 23357 },
    { url = "https://files.pythonhosted.org/packages/ce/4f/9a02c1d335caabe5c4efb90e1b6e8ee944aa245c1aaaab8e8a618987d816/MarkupSafe-3.0.2-cp313-cp313-musllinux_1_2_x86_64.whl", hash = "sha256:444dcda765c8a838eaae23112db52f1efaf750daddb2d9ca300bcae1039adc5c", size = 23344 },
    { url = "https://files.pythonhosted.org/packages/ee/55/c271b57db36f748f0e04a759ace9f8f759ccf22b4960c270c78a394f58be/MarkupSafe-3.0.2-cp313-cp313-win32.whl", hash = "sha256:bcf3e58998965654fdaff38e58584d8937aa3096ab5354d493c77d1fdd66d7a1", size = 15101 },
    { url = "https://files.pythonhosted.org/packages/29/88/07df22d2dd4df40aba9f3e402e6dc1b8ee86297dddbad4872bd5e7b0094f/MarkupSafe-3.0.2-cp313-cp313-win_amd64.whl", hash = "sha256:e6a2a455bd412959b57a172ce6328d2dd1f01cb2135efda2e4576e8a23fa3b0f", size = 15603 },
    { url = "https://files.pythonhosted.org/packages/62/6a/8b89d24db2d32d433dffcd6a8779159da109842434f1dd2f6e71f32f738c/MarkupSafe-3.0.2-cp313-cp313t-macosx_10_13_universal2.whl", hash = "sha256:b5a6b3ada725cea8a5e634536b1b01c30bcdcd7f9c6fff4151548d5bf6b3a36c", size = 14510 },
    { url = "https://files.pythonhosted.org/packages/7a/06/a10f955f70a2e5a9bf78d11a161029d278eeacbd35ef806c3fd17b13060d/MarkupSafe-3.0.2-cp313-cp313t-macosx_11_0_arm64.whl", hash = "sha256:a904af0a6162c73e3edcb969eeeb53a63ceeb5d8cf642fade7d39e7963a22ddb", size = 12486 },
    { url = "https://files.pythonhosted.org/packages/34/cf/65d4a571869a1a9078198ca28f39fba5fbb910f952f9dbc5220afff9f5e6/MarkupSafe-3.0.2-cp313-cp313t-manylinux_2_17_aarch64.manylinux2014_aarch64.whl", hash = "sha256:4aa4e5faecf353ed117801a068ebab7b7e09ffb6e1d5e412dc852e0da018126c", size = 25480 },
    { url = "https://files.pythonhosted.org/packages/0c/e3/90e9651924c430b885468b56b3d597cabf6d72be4b24a0acd1fa0e12af67/MarkupSafe-3.0.2-cp313-cp313t-manylinux_2_17_x86_64.manylinux2014_x86_64.whl", hash = "sha256:c0ef13eaeee5b615fb07c9a7dadb38eac06a0608b41570d8ade51c56539e509d", size = 23914 },
    { url = "https://files.pythonhosted.org/packages/66/8c/6c7cf61f95d63bb866db39085150df1f2a5bd3335298f14a66b48e92659c/MarkupSafe-3.0.2-cp313-cp313t-manylinux_2_5_i686.manylinux1_i686.manylinux_2_17_i686.manylinux2014_i686.whl", hash = "sha256:d16a81a06776313e817c951135cf7340a3e91e8c1ff2fac444cfd75fffa04afe", size = 23796 },
    { url = "https://files.pythonhosted.org/packages/bb/35/cbe9238ec3f47ac9a7c8b3df7a808e7cb50fe149dc7039f5f454b3fba218/MarkupSafe-3.0.2-cp313-cp313t-musllinux_1_2_aarch64.whl", hash = "sha256:6381026f158fdb7c72a168278597a5e3a5222e83ea18f543112b2662a9b699c5", size = 25473 },
    { url = "https://files.pythonhosted.org/packages/e6/32/7621a4382488aa283cc05e8984a9c219abad3bca087be9ec77e89939ded9/MarkupSafe-3.0.2-cp313-cp313t-musllinux_1_2_i686.whl", hash = "sha256:3d79d162e7be8f996986c064d1c7c817f6df3a77fe3d6859f6f9e7be4b8c213a", size = 24114 },
    { url = "https://files.pythonhosted.org/packages/0d/80/0985960e4b89922cb5a0bac0ed39c5b96cbc1a536a99f30e8c220a996ed9/MarkupSafe-3.0.2-cp313-cp313t-musllinux_1_2_x86_64.whl", hash = "sha256:131a3c7689c85f5ad20f9f6fb1b866f402c445b220c19fe4308c0b147ccd2ad9", size = 24098 },
    { url = "https://files.pythonhosted.org/packages/82/78/fedb03c7d5380df2427038ec8d973587e90561b2d90cd472ce9254cf348b/MarkupSafe-3.0.2-cp313-cp313t-win32.whl", hash = "sha256:ba8062ed2cf21c07a9e295d5b8a2a5ce678b913b45fdf68c32d95d6c1291e0b6", size = 15208 },
    { url = "https://files.pythonhosted.org/packages/4f/65/6079a46068dfceaeabb5dcad6d674f5f5c61a6fa5673746f42a9f4c233b3/MarkupSafe-3.0.2-cp313-cp313t-win_amd64.whl", hash = "sha256:e444a31f8db13eb18ada366ab3cf45fd4b31e4db1236a4448f68778c1d1a5a2f", size = 15739 },
]

[[package]]
name = "mdurl"
version = "0.1.2"
source = { registry = "https://pypi.org/simple" }
sdist = { url = "https://files.pythonhosted.org/packages/d6/54/cfe61301667036ec958cb99bd3efefba235e65cdeb9c84d24a8293ba1d90/mdurl-0.1.2.tar.gz", hash = "sha256:bb413d29f5eea38f31dd4754dd7377d4465116fb207585f97bf925588687c1ba", size = 8729 }
wheels = [
    { url = "https://files.pythonhosted.org/packages/b3/38/89ba8ad64ae25be8de66a6d463314cf1eb366222074cfda9ee839c56a4b4/mdurl-0.1.2-py3-none-any.whl", hash = "sha256:84008a41e51615a49fc9966191ff91509e3c40b939176e643fd50a5c2196b8f8", size = 9979 },
]

[[package]]
name = "multidict"
version = "6.2.0"
source = { registry = "https://pypi.org/simple" }
sdist = { url = "https://files.pythonhosted.org/packages/82/4a/7874ca44a1c9b23796c767dd94159f6c17e31c0e7d090552a1c623247d82/multidict-6.2.0.tar.gz", hash = "sha256:0085b0afb2446e57050140240a8595846ed64d1cbd26cef936bfab3192c673b8", size = 71066 }
wheels = [
    { url = "https://files.pythonhosted.org/packages/a4/e2/0153a8db878aef9b2397be81e62cbc3b32ca9b94e0f700b103027db9d506/multidict-6.2.0-cp312-cp312-macosx_10_13_universal2.whl", hash = "sha256:437c33561edb6eb504b5a30203daf81d4a9b727e167e78b0854d9a4e18e8950b", size = 49204 },
    { url = "https://files.pythonhosted.org/packages/bb/9d/5ccb3224a976d1286f360bb4e89e67b7cdfb87336257fc99be3c17f565d7/multidict-6.2.0-cp312-cp312-macosx_10_13_x86_64.whl", hash = "sha256:9f49585f4abadd2283034fc605961f40c638635bc60f5162276fec075f2e37a4", size = 29807 },
    { url = "https://files.pythonhosted.org/packages/62/32/ef20037f51b84b074a89bab5af46d4565381c3f825fc7cbfc19c1ee156be/multidict-6.2.0-cp312-cp312-macosx_11_0_arm64.whl", hash = "sha256:5dd7106d064d05896ce28c97da3f46caa442fe5a43bc26dfb258e90853b39b44", size = 30000 },
    { url = "https://files.pythonhosted.org/packages/97/81/b0a7560bfc3ec72606232cd7e60159e09b9cf29e66014d770c1315868fa2/multidict-6.2.0-cp312-cp312-manylinux_2_17_aarch64.manylinux2014_aarch64.whl", hash = "sha256:e25b11a0417475f093d0f0809a149aff3943c2c56da50fdf2c3c88d57fe3dfbd", size = 131820 },
    { url = "https://files.pythonhosted.org/packages/49/3b/768bfc0e41179fbccd3a22925329a11755b7fdd53bec66dbf6b8772f0bce/multidict-6.2.0-cp312-cp312-manylinux_2_17_ppc64le.manylinux2014_ppc64le.whl", hash = "sha256:ac380cacdd3b183338ba63a144a34e9044520a6fb30c58aa14077157a033c13e", size = 136272 },
    { url = "https://files.pythonhosted.org/packages/71/ac/fd2be3fe98ff54e7739448f771ba730d42036de0870737db9ae34bb8efe9/multidict-6.2.0-cp312-cp312-manylinux_2_17_s390x.manylinux2014_s390x.whl", hash = "sha256:61d5541f27533f803a941d3a3f8a3d10ed48c12cf918f557efcbf3cd04ef265c", size = 135233 },
    { url = "https://files.pythonhosted.org/packages/93/76/1657047da771315911a927b364a32dafce4135b79b64208ce4ac69525c56/multidict-6.2.0-cp312-cp312-manylinux_2_17_x86_64.manylinux2014_x86_64.whl", hash = "sha256:facaf11f21f3a4c51b62931feb13310e6fe3475f85e20d9c9fdce0d2ea561b87", size = 132861 },
    { url = "https://files.pythonhosted.org/packages/19/a5/9f07ffb9bf68b8aaa406c2abee27ad87e8b62a60551587b8e59ee91aea84/multidict-6.2.0-cp312-cp312-manylinux_2_5_i686.manylinux1_i686.manylinux_2_17_i686.manylinux2014_i686.whl", hash = "sha256:095a2eabe8c43041d3e6c2cb8287a257b5f1801c2d6ebd1dd877424f1e89cf29", size = 122166 },
    { url = "https://files.pythonhosted.org/packages/95/23/b5ce3318d9d6c8f105c3679510f9d7202980545aad8eb4426313bd8da3ee/multidict-6.2.0-cp312-cp312-musllinux_1_2_aarch64.whl", hash = "sha256:a0cc398350ef31167e03f3ca7c19313d4e40a662adcb98a88755e4e861170bdd", size = 136052 },
    { url = "https://files.pythonhosted.org/packages/ce/5c/02cffec58ffe120873dce520af593415b91cc324be0345f534ad3637da4e/multidict-6.2.0-cp312-cp312-musllinux_1_2_i686.whl", hash = "sha256:7c611345bbe7cb44aabb877cb94b63e86f2d0db03e382667dbd037866d44b4f8", size = 130094 },
    { url = "https://files.pythonhosted.org/packages/49/f3/3b19a83f4ebf53a3a2a0435f3e447aa227b242ba3fd96a92404b31fb3543/multidict-6.2.0-cp312-cp312-musllinux_1_2_ppc64le.whl", hash = "sha256:8cd1a0644ccaf27e9d2f6d9c9474faabee21f0578fe85225cc5af9a61e1653df", size = 140962 },
    { url = "https://files.pythonhosted.org/packages/cc/1a/c916b54fb53168c24cb6a3a0795fd99d0a59a0ea93fa9f6edeff5565cb20/multidict-6.2.0-cp312-cp312-musllinux_1_2_s390x.whl", hash = "sha256:89b3857652183b8206a891168af47bac10b970d275bba1f6ee46565a758c078d", size = 138082 },
    { url = "https://files.pythonhosted.org/packages/ef/1a/dcb7fb18f64b3727c61f432c1e1a0d52b3924016124e4bbc8a7d2e4fa57b/multidict-6.2.0-cp312-cp312-musllinux_1_2_x86_64.whl", hash = "sha256:125dd82b40f8c06d08d87b3510beaccb88afac94e9ed4a6f6c71362dc7dbb04b", size = 136019 },
    { url = "https://files.pythonhosted.org/packages/fb/02/7695485375106f5c542574f70e1968c391f86fa3efc9f1fd76aac0af7237/multidict-6.2.0-cp312-cp312-win32.whl", hash = "sha256:76b34c12b013d813e6cb325e6bd4f9c984db27758b16085926bbe7ceeaace626", size = 26676 },
    { url = "https://files.pythonhosted.org/packages/3c/f5/f147000fe1f4078160157b15b0790fff0513646b0f9b7404bf34007a9b44/multidict-6.2.0-cp312-cp312-win_amd64.whl", hash = "sha256:0b183a959fb88ad1be201de2c4bdf52fa8e46e6c185d76201286a97b6f5ee65c", size = 28899 },
    { url = "https://files.pythonhosted.org/packages/a4/6c/5df5590b1f9a821154589df62ceae247537b01ab26b0aa85997c35ca3d9e/multidict-6.2.0-cp313-cp313-macosx_10_13_universal2.whl", hash = "sha256:5c5e7d2e300d5cb3b2693b6d60d3e8c8e7dd4ebe27cd17c9cb57020cac0acb80", size = 49151 },
    { url = "https://files.pythonhosted.org/packages/d5/ca/c917fbf1be989cd7ea9caa6f87e9c33844ba8d5fbb29cd515d4d2833b84c/multidict-6.2.0-cp313-cp313-macosx_10_13_x86_64.whl", hash = "sha256:256d431fe4583c5f1e0f2e9c4d9c22f3a04ae96009b8cfa096da3a8723db0a16", size = 29803 },
    { url = "https://files.pythonhosted.org/packages/22/19/d97086fc96f73acf36d4dbe65c2c4175911969df49c4e94ef082be59d94e/multidict-6.2.0-cp313-cp313-macosx_11_0_arm64.whl", hash = "sha256:a3c0ff89fe40a152e77b191b83282c9664357dce3004032d42e68c514ceff27e", size = 29947 },
    { url = "https://files.pythonhosted.org/packages/e3/3b/203476b6e915c3f51616d5f87230c556e2f24b168c14818a3d8dae242b1b/multidict-6.2.0-cp313-cp313-manylinux_2_17_aarch64.manylinux2014_aarch64.whl", hash = "sha256:ef7d48207926edbf8b16b336f779c557dd8f5a33035a85db9c4b0febb0706817", size = 130369 },
    { url = "https://files.pythonhosted.org/packages/c6/4f/67470007cf03b2bb6df8ae6d716a8eeb0a7d19e0c8dba4e53fa338883bca/multidict-6.2.0-cp313-cp313-manylinux_2_17_ppc64le.manylinux2014_ppc64le.whl", hash = "sha256:1f3c099d3899b14e1ce52262eb82a5f5cb92157bb5106bf627b618c090a0eadc", size = 135231 },
    { url = "https://files.pythonhosted.org/packages/6d/f5/7a5ce64dc9a3fecc7d67d0b5cb9c262c67e0b660639e5742c13af63fd80f/multidict-6.2.0-cp313-cp313-manylinux_2_17_s390x.manylinux2014_s390x.whl", hash = "sha256:e16e7297f29a544f49340012d6fc08cf14de0ab361c9eb7529f6a57a30cbfda1", size = 133634 },
    { url = "https://files.pythonhosted.org/packages/05/93/ab2931907e318c0437a4cd156c9cfff317ffb33d99ebbfe2d64200a870f7/multidict-6.2.0-cp313-cp313-manylinux_2_17_x86_64.manylinux2014_x86_64.whl", hash = "sha256:042028348dc5a1f2be6c666437042a98a5d24cee50380f4c0902215e5ec41844", size = 131349 },
    { url = "https://files.pythonhosted.org/packages/54/aa/ab8eda83a6a85f5b4bb0b1c28e62b18129b14519ef2e0d4cfd5f360da73c/multidict-6.2.0-cp313-cp313-manylinux_2_5_i686.manylinux1_i686.manylinux_2_17_i686.manylinux2014_i686.whl", hash = "sha256:08549895e6a799bd551cf276f6e59820aa084f0f90665c0f03dd3a50db5d3c48", size = 120861 },
    { url = "https://files.pythonhosted.org/packages/15/2f/7d08ea7c5d9f45786893b4848fad59ec8ea567367d4234691a721e4049a1/multidict-6.2.0-cp313-cp313-musllinux_1_2_aarch64.whl", hash = "sha256:4ccfd74957ef53fa7380aaa1c961f523d582cd5e85a620880ffabd407f8202c0", size = 134611 },
    { url = "https://files.pythonhosted.org/packages/8b/07/387047bb1eac563981d397a7f85c75b306df1fff3c20b90da5a6cf6e487e/multidict-6.2.0-cp313-cp313-musllinux_1_2_i686.whl", hash = "sha256:83b78c680d4b15d33042d330c2fa31813ca3974197bddb3836a5c635a5fd013f", size = 128955 },
    { url = "https://files.pythonhosted.org/packages/8d/6e/7ae18f764a5282c2d682f1c90c6b2a0f6490327730170139a7a63bf3bb20/multidict-6.2.0-cp313-cp313-musllinux_1_2_ppc64le.whl", hash = "sha256:b4c153863dd6569f6511845922c53e39c8d61f6e81f228ad5443e690fca403de", size = 139759 },
    { url = "https://files.pythonhosted.org/packages/b6/f4/c1b3b087b9379b9e56229bcf6570b9a963975c205a5811ac717284890598/multidict-6.2.0-cp313-cp313-musllinux_1_2_s390x.whl", hash = "sha256:98aa8325c7f47183b45588af9c434533196e241be0a4e4ae2190b06d17675c02", size = 136426 },
    { url = "https://files.pythonhosted.org/packages/a2/0e/ef7b39b161ffd40f9e25dd62e59644b2ccaa814c64e9573f9bc721578419/multidict-6.2.0-cp313-cp313-musllinux_1_2_x86_64.whl", hash = "sha256:9e658d1373c424457ddf6d55ec1db93c280b8579276bebd1f72f113072df8a5d", size = 134648 },
    { url = "https://files.pythonhosted.org/packages/37/5c/7905acd0ca411c97bcae62ab167d9922f0c5a1d316b6d3af875d4bda3551/multidict-6.2.0-cp313-cp313-win32.whl", hash = "sha256:3157126b028c074951839233647bd0e30df77ef1fedd801b48bdcad242a60f4e", size = 26680 },
    { url = "https://files.pythonhosted.org/packages/89/36/96b071d1dad6ac44fe517e4250329e753787bb7a63967ef44bb9b3a659f6/multidict-6.2.0-cp313-cp313-win_amd64.whl", hash = "sha256:2e87f1926e91855ae61769ba3e3f7315120788c099677e0842e697b0bfb659f2", size = 28942 },
    { url = "https://files.pythonhosted.org/packages/f5/05/d686cd2a12d648ecd434675ee8daa2901a80f477817e89ab3b160de5b398/multidict-6.2.0-cp313-cp313t-macosx_10_13_universal2.whl", hash = "sha256:2529ddbdaa424b2c6c2eb668ea684dd6b75b839d0ad4b21aad60c168269478d7", size = 50807 },
    { url = "https://files.pythonhosted.org/packages/4c/1f/c7db5aac8fea129fa4c5a119e3d279da48d769138ae9624d1234aa01a06f/multidict-6.2.0-cp313-cp313t-macosx_10_13_x86_64.whl", hash = "sha256:13551d0e2d7201f0959725a6a769b6f7b9019a168ed96006479c9ac33fe4096b", size = 30474 },
    { url = "https://files.pythonhosted.org/packages/e5/f1/1fb27514f4d73cea165429dcb7d90cdc4a45445865832caa0c50dd545420/multidict-6.2.0-cp313-cp313t-macosx_11_0_arm64.whl", hash = "sha256:d1996ee1330e245cd3aeda0887b4409e3930524c27642b046e4fae88ffa66c5e", size = 30841 },
    { url = "https://files.pythonhosted.org/packages/d6/6b/9487169e549a23c8958edbb332afaf1ab55d61f0c03cb758ee07ff8f74fb/multidict-6.2.0-cp313-cp313t-manylinux_2_17_aarch64.manylinux2014_aarch64.whl", hash = "sha256:c537da54ce4ff7c15e78ab1292e5799d0d43a2108e006578a57f531866f64025", size = 148658 },
    { url = "https://files.pythonhosted.org/packages/d7/22/79ebb2e4f70857c94999ce195db76886ae287b1b6102da73df24dcad4903/multidict-6.2.0-cp313-cp313t-manylinux_2_17_ppc64le.manylinux2014_ppc64le.whl", hash = "sha256:0f249badb360b0b4d694307ad40f811f83df4da8cef7b68e429e4eea939e49dd", size = 151988 },
    { url = "https://files.pythonhosted.org/packages/49/5d/63b17f3c1a2861587d26705923a94eb6b2600e5222d6b0d513bce5a78720/multidict-6.2.0-cp313-cp313t-manylinux_2_17_s390x.manylinux2014_s390x.whl", hash = "sha256:48d39b1824b8d6ea7de878ef6226efbe0773f9c64333e1125e0efcfdd18a24c7", size = 148432 },
    { url = "https://files.pythonhosted.org/packages/a3/22/55204eec45c4280fa431c11494ad64d6da0dc89af76282fc6467432360a0/multidict-6.2.0-cp313-cp313t-manylinux_2_17_x86_64.manylinux2014_x86_64.whl", hash = "sha256:b99aac6bb2c37db336fa03a39b40ed4ef2818bf2dfb9441458165ebe88b793af", size = 143161 },
    { url = "https://files.pythonhosted.org/packages/97/e6/202b2cf5af161228767acab8bc49e73a91f4a7de088c9c71f3c02950a030/multidict-6.2.0-cp313-cp313t-manylinux_2_5_i686.manylinux1_i686.manylinux_2_17_i686.manylinux2014_i686.whl", hash = "sha256:07bfa8bc649783e703263f783f73e27fef8cd37baaad4389816cf6a133141331", size = 136820 },
    { url = "https://files.pythonhosted.org/packages/7d/16/dbedae0e94c7edc48fddef0c39483f2313205d9bc566fd7f11777b168616/multidict-6.2.0-cp313-cp313t-musllinux_1_2_aarch64.whl", hash = "sha256:b2c00ad31fbc2cbac85d7d0fcf90853b2ca2e69d825a2d3f3edb842ef1544a2c", size = 150875 },
    { url = "https://files.pythonhosted.org/packages/f3/04/38ccf25d4bf8beef76a22bad7d9833fd088b4594c9765fe6fede39aa6c89/multidict-6.2.0-cp313-cp313t-musllinux_1_2_i686.whl", hash = "sha256:0d57a01a2a9fa00234aace434d8c131f0ac6e0ac6ef131eda5962d7e79edfb5b", size = 142050 },
    { url = "https://files.pythonhosted.org/packages/9e/89/4f6b43386e7b79a4aad560d751981a0a282a1943c312ac72f940d7cf8f9f/multidict-6.2.0-cp313-cp313t-musllinux_1_2_ppc64le.whl", hash = "sha256:abf5b17bc0cf626a8a497d89ac691308dbd825d2ac372aa990b1ca114e470151", size = 154117 },
    { url = "https://files.pythonhosted.org/packages/24/e3/3dde5b193f86d30ad6400bd50e116b0df1da3f0c7d419661e3bd79e5ad86/multidict-6.2.0-cp313-cp313t-musllinux_1_2_s390x.whl", hash = "sha256:f7716f7e7138252d88607228ce40be22660d6608d20fd365d596e7ca0738e019", size = 149408 },
    { url = "https://files.pythonhosted.org/packages/df/b2/ec1e27e8e3da12fcc9053e1eae2f6b50faa8708064d83ea25aa7fb77ffd2/multidict-6.2.0-cp313-cp313t-musllinux_1_2_x86_64.whl", hash = "sha256:d5a36953389f35f0a4e88dc796048829a2f467c9197265504593f0e420571547", size = 145767 },
    { url = "https://files.pythonhosted.org/packages/3a/8e/c07a648a9d592fa9f3a19d1c7e1c7738ba95aff90db967a5a09cff1e1f37/multidict-6.2.0-cp313-cp313t-win32.whl", hash = "sha256:e653d36b1bf48fa78c7fcebb5fa679342e025121ace8c87ab05c1cefd33b34fc", size = 28950 },
    { url = "https://files.pythonhosted.org/packages/dc/a9/bebb5485b94d7c09831638a4df9a1a924c32431a750723f0bf39cd16a787/multidict-6.2.0-cp313-cp313t-win_amd64.whl", hash = "sha256:ca23db5fb195b5ef4fd1f77ce26cadefdf13dba71dab14dadd29b34d457d7c44", size = 32001 },
    { url = "https://files.pythonhosted.org/packages/9c/fd/b247aec6add5601956d440488b7f23151d8343747e82c038af37b28d6098/multidict-6.2.0-py3-none-any.whl", hash = "sha256:5d26547423e5e71dcc562c4acdc134b900640a39abd9066d7326a7cc2324c530", size = 10266 },
]

[[package]]
name = "neon-fullstack-agent"
version = "0.1.0"
source = { virtual = "." }
dependencies = [
    { name = "anthropic", extra = ["bedrock"] },
    { name = "anyio" },
    { name = "coloredlogs" },
    { name = "dagger-io" },
    { name = "fastapi" },
    { name = "fire" },
    { name = "jinja2" },
    { name = "sentry-sdk" },
    { name = "uvicorn" },
    { name = "watchtower" },
]

[package.dev-dependencies]
dev = [
    { name = "pdbpp" },
<<<<<<< HEAD
=======
    { name = "pytest" },
>>>>>>> 0d798b3e
    { name = "ruff" },
]
google = [
    { name = "google-genai" },
]
openai = [
    { name = "openai" },
]

[package.metadata]
requires-dist = [
    { name = "anthropic", extras = ["bedrock"], specifier = ">=0.49.0" },
    { name = "anyio", specifier = ">=4.9.0" },
    { name = "coloredlogs", specifier = ">=15.0.1" },
    { name = "dagger-io", specifier = ">=0.17.1" },
    { name = "fastapi", specifier = ">=0.115.12" },
    { name = "fire", specifier = ">=0.7.0" },
    { name = "jinja2", specifier = ">=3.1.6" },
    { name = "sentry-sdk", specifier = ">=2.25.1" },
    { name = "uvicorn", specifier = "==0.34.0" },
    { name = "watchtower", specifier = ">=3.4.0" },
]

[package.metadata.requires-dev]
dev = [
    { name = "pdbpp", specifier = ">=0.10.3" },
<<<<<<< HEAD
=======
    { name = "pytest", specifier = ">=8.3.5" },
>>>>>>> 0d798b3e
    { name = "ruff", specifier = ">=0.11.4" },
]
google = [{ name = "google-genai", specifier = ">=1.7.0" }]
openai = [{ name = "openai", specifier = ">=1.68.2" }]

[[package]]
name = "openai"
version = "1.68.2"
source = { registry = "https://pypi.org/simple" }
dependencies = [
    { name = "anyio" },
    { name = "distro" },
    { name = "httpx" },
    { name = "jiter" },
    { name = "pydantic" },
    { name = "sniffio" },
    { name = "tqdm" },
    { name = "typing-extensions" },
]
sdist = { url = "https://files.pythonhosted.org/packages/3f/6b/6b002d5d38794645437ae3ddb42083059d556558493408d39a0fcea608bc/openai-1.68.2.tar.gz", hash = "sha256:b720f0a95a1dbe1429c0d9bb62096a0d98057bcda82516f6e8af10284bdd5b19", size = 413429 }
wheels = [
    { url = "https://files.pythonhosted.org/packages/fd/34/cebce15f64eb4a3d609a83ac3568d43005cc9a1cba9d7fde5590fd415423/openai-1.68.2-py3-none-any.whl", hash = "sha256:24484cb5c9a33b58576fdc5acf0e5f92603024a4e39d0b99793dfa1eb14c2b36", size = 606073 },
]

[[package]]
name = "opentelemetry-api"
version = "1.31.1"
source = { registry = "https://pypi.org/simple" }
dependencies = [
    { name = "deprecated" },
    { name = "importlib-metadata" },
]
sdist = { url = "https://files.pythonhosted.org/packages/8a/cf/db26ab9d748bf50d6edf524fb863aa4da616ba1ce46c57a7dff1112b73fb/opentelemetry_api-1.31.1.tar.gz", hash = "sha256:137ad4b64215f02b3000a0292e077641c8611aab636414632a9b9068593b7e91", size = 64059 }
wheels = [
    { url = "https://files.pythonhosted.org/packages/6c/c8/86557ff0da32f3817bc4face57ea35cfdc2f9d3bcefd42311ef860dcefb7/opentelemetry_api-1.31.1-py3-none-any.whl", hash = "sha256:1511a3f470c9c8a32eeea68d4ea37835880c0eed09dd1a0187acc8b1301da0a1", size = 65197 },
]

[[package]]
name = "opentelemetry-exporter-otlp-proto-common"
version = "1.31.1"
source = { registry = "https://pypi.org/simple" }
dependencies = [
    { name = "opentelemetry-proto" },
]
sdist = { url = "https://files.pythonhosted.org/packages/53/e5/48662d9821d28f05ab8350a9a986ab99d9c0e8b23f8ff391c8df82742a9c/opentelemetry_exporter_otlp_proto_common-1.31.1.tar.gz", hash = "sha256:c748e224c01f13073a2205397ba0e415dcd3be9a0f95101ba4aace5fc730e0da", size = 20627 }
wheels = [
    { url = "https://files.pythonhosted.org/packages/82/70/134282413000a3fc02e6b4e301b8c5d7127c43b50bd23cddbaf406ab33ff/opentelemetry_exporter_otlp_proto_common-1.31.1-py3-none-any.whl", hash = "sha256:7cadf89dbab12e217a33c5d757e67c76dd20ce173f8203e7370c4996f2e9efd8", size = 18823 },
]

[[package]]
name = "opentelemetry-exporter-otlp-proto-http"
version = "1.31.1"
source = { registry = "https://pypi.org/simple" }
dependencies = [
    { name = "deprecated" },
    { name = "googleapis-common-protos" },
    { name = "opentelemetry-api" },
    { name = "opentelemetry-exporter-otlp-proto-common" },
    { name = "opentelemetry-proto" },
    { name = "opentelemetry-sdk" },
    { name = "requests" },
]
sdist = { url = "https://files.pythonhosted.org/packages/6d/9c/d8718fce3d14042beab5a41c8e17be1864c48d2067be3a99a5652d2414a3/opentelemetry_exporter_otlp_proto_http-1.31.1.tar.gz", hash = "sha256:723bd90eb12cfb9ae24598641cb0c92ca5ba9f1762103902f6ffee3341ba048e", size = 15140 }
wheels = [
    { url = "https://files.pythonhosted.org/packages/f2/19/5041dbfdd0b2a6ab340596693759bfa7dcfa8f30b9fa7112bb7117358571/opentelemetry_exporter_otlp_proto_http-1.31.1-py3-none-any.whl", hash = "sha256:5dee1f051f096b13d99706a050c39b08e3f395905f29088bfe59e54218bd1cf4", size = 17257 },
]

[[package]]
name = "opentelemetry-proto"
version = "1.31.1"
source = { registry = "https://pypi.org/simple" }
dependencies = [
    { name = "protobuf" },
]
sdist = { url = "https://files.pythonhosted.org/packages/5b/b0/e763f335b9b63482f1f31f46f9299c4d8388e91fc12737aa14fdb5d124ac/opentelemetry_proto-1.31.1.tar.gz", hash = "sha256:d93e9c2b444e63d1064fb50ae035bcb09e5822274f1683886970d2734208e790", size = 34363 }
wheels = [
    { url = "https://files.pythonhosted.org/packages/b6/f1/3baee86eab4f1b59b755f3c61a9b5028f380c88250bb9b7f89340502dbba/opentelemetry_proto-1.31.1-py3-none-any.whl", hash = "sha256:1398ffc6d850c2f1549ce355744e574c8cd7c1dba3eea900d630d52c41d07178", size = 55854 },
]

[[package]]
name = "opentelemetry-sdk"
version = "1.31.1"
source = { registry = "https://pypi.org/simple" }
dependencies = [
    { name = "opentelemetry-api" },
    { name = "opentelemetry-semantic-conventions" },
    { name = "typing-extensions" },
]
sdist = { url = "https://files.pythonhosted.org/packages/63/d9/4fe159908a63661e9e635e66edc0d0d816ed20cebcce886132b19ae87761/opentelemetry_sdk-1.31.1.tar.gz", hash = "sha256:c95f61e74b60769f8ff01ec6ffd3d29684743404603df34b20aa16a49dc8d903", size = 159523 }
wheels = [
    { url = "https://files.pythonhosted.org/packages/bc/36/758e5d3746bc86a2af20aa5e2236a7c5aa4264b501dc0e9f40efd9078ef0/opentelemetry_sdk-1.31.1-py3-none-any.whl", hash = "sha256:882d021321f223e37afaca7b4e06c1d8bbc013f9e17ff48a7aa017460a8e7dae", size = 118866 },
]

[[package]]
name = "opentelemetry-semantic-conventions"
version = "0.52b1"
source = { registry = "https://pypi.org/simple" }
dependencies = [
    { name = "deprecated" },
    { name = "opentelemetry-api" },
]
sdist = { url = "https://files.pythonhosted.org/packages/06/8c/599f9f27cff097ec4d76fbe9fe6d1a74577ceec52efe1a999511e3c42ef5/opentelemetry_semantic_conventions-0.52b1.tar.gz", hash = "sha256:7b3d226ecf7523c27499758a58b542b48a0ac8d12be03c0488ff8ec60c5bae5d", size = 111275 }
wheels = [
    { url = "https://files.pythonhosted.org/packages/98/be/d4ba300cfc1d4980886efbc9b48ee75242b9fcf940d9c4ccdc9ef413a7cf/opentelemetry_semantic_conventions-0.52b1-py3-none-any.whl", hash = "sha256:72b42db327e29ca8bb1b91e8082514ddf3bbf33f32ec088feb09526ade4bc77e", size = 183409 },
]

[[package]]
<<<<<<< HEAD
=======
name = "packaging"
version = "24.2"
source = { registry = "https://pypi.org/simple" }
sdist = { url = "https://files.pythonhosted.org/packages/d0/63/68dbb6eb2de9cb10ee4c9c14a0148804425e13c4fb20d61cce69f53106da/packaging-24.2.tar.gz", hash = "sha256:c228a6dc5e932d346bc5739379109d49e8853dd8223571c7c5b55260edc0b97f", size = 163950 }
wheels = [
    { url = "https://files.pythonhosted.org/packages/88/ef/eb23f262cca3c0c4eb7ab1933c3b1f03d021f2c48f54763065b6f0e321be/packaging-24.2-py3-none-any.whl", hash = "sha256:09abb1bccd265c01f4a3aa3f7a7db064b36514d2cba19a2f694fe6150451a759", size = 65451 },
]

[[package]]
>>>>>>> 0d798b3e
name = "pdbpp"
version = "0.10.3"
source = { registry = "https://pypi.org/simple" }
dependencies = [
    { name = "fancycompleter" },
    { name = "pygments" },
    { name = "wmctrl" },
]
sdist = { url = "https://files.pythonhosted.org/packages/1f/a3/c4bd048256fd4b7d28767ca669c505e156f24d16355505c62e6fce3314df/pdbpp-0.10.3.tar.gz", hash = "sha256:d9e43f4fda388eeb365f2887f4e7b66ac09dce9b6236b76f63616530e2f669f5", size = 68116 }
wheels = [
    { url = "https://files.pythonhosted.org/packages/93/ee/491e63a57fffa78b9de1c337b06c97d0cd0753e88c00571c7b011680332a/pdbpp-0.10.3-py2.py3-none-any.whl", hash = "sha256:79580568e33eb3d6f6b462b1187f53e10cd8e4538f7d31495c9181e2cf9665d1", size = 23961 },
]

[[package]]
name = "platformdirs"
version = "4.3.7"
source = { registry = "https://pypi.org/simple" }
sdist = { url = "https://files.pythonhosted.org/packages/b6/2d/7d512a3913d60623e7eb945c6d1b4f0bddf1d0b7ada5225274c87e5b53d1/platformdirs-4.3.7.tar.gz", hash = "sha256:eb437d586b6a0986388f0d6f74aa0cde27b48d0e3d66843640bfb6bdcdb6e351", size = 21291 }
wheels = [
    { url = "https://files.pythonhosted.org/packages/6d/45/59578566b3275b8fd9157885918fcd0c4d74162928a5310926887b856a51/platformdirs-4.3.7-py3-none-any.whl", hash = "sha256:a03875334331946f13c549dbd8f4bac7a13a50a895a0eb1e8c6a8ace80d40a94", size = 18499 },
]

[[package]]
name = "pluggy"
version = "1.5.0"
source = { registry = "https://pypi.org/simple" }
sdist = { url = "https://files.pythonhosted.org/packages/96/2d/02d4312c973c6050a18b314a5ad0b3210edb65a906f868e31c111dede4a6/pluggy-1.5.0.tar.gz", hash = "sha256:2cffa88e94fdc978c4c574f15f9e59b7f4201d439195c3715ca9e2486f1d0cf1", size = 67955 }
wheels = [
    { url = "https://files.pythonhosted.org/packages/88/5f/e351af9a41f866ac3f1fac4ca0613908d9a41741cfcf2228f4ad853b697d/pluggy-1.5.0-py3-none-any.whl", hash = "sha256:44e1ad92c8ca002de6377e165f3e0f1be63266ab4d554740532335b9d75ea669", size = 20556 },
]

[[package]]
name = "propcache"
version = "0.3.0"
source = { registry = "https://pypi.org/simple" }
sdist = { url = "https://files.pythonhosted.org/packages/92/76/f941e63d55c0293ff7829dd21e7cf1147e90a526756869a9070f287a68c9/propcache-0.3.0.tar.gz", hash = "sha256:a8fd93de4e1d278046345f49e2238cdb298589325849b2645d4a94c53faeffc5", size = 42722 }
wheels = [
    { url = "https://files.pythonhosted.org/packages/8d/2c/921f15dc365796ec23975b322b0078eae72995c7b4d49eba554c6a308d70/propcache-0.3.0-cp312-cp312-macosx_10_13_universal2.whl", hash = "sha256:e53d19c2bf7d0d1e6998a7e693c7e87300dd971808e6618964621ccd0e01fe4e", size = 79867 },
    { url = "https://files.pythonhosted.org/packages/11/a5/4a6cc1a559d1f2fb57ea22edc4245158cdffae92f7f92afcee2913f84417/propcache-0.3.0-cp312-cp312-macosx_10_13_x86_64.whl", hash = "sha256:a61a68d630e812b67b5bf097ab84e2cd79b48c792857dc10ba8a223f5b06a2af", size = 46109 },
    { url = "https://files.pythonhosted.org/packages/e1/6d/28bfd3af3a567ad7d667348e7f46a520bda958229c4d545ba138a044232f/propcache-0.3.0-cp312-cp312-macosx_11_0_arm64.whl", hash = "sha256:fb91d20fa2d3b13deea98a690534697742029f4fb83673a3501ae6e3746508b5", size = 45635 },
    { url = "https://files.pythonhosted.org/packages/73/20/d75b42eaffe5075eac2f4e168f6393d21c664c91225288811d85451b2578/propcache-0.3.0-cp312-cp312-manylinux_2_17_aarch64.manylinux2014_aarch64.whl", hash = "sha256:67054e47c01b7b349b94ed0840ccae075449503cf1fdd0a1fdd98ab5ddc2667b", size = 242159 },
    { url = "https://files.pythonhosted.org/packages/a5/fb/4b537dd92f9fd4be68042ec51c9d23885ca5fafe51ec24c58d9401034e5f/propcache-0.3.0-cp312-cp312-manylinux_2_17_ppc64le.manylinux2014_ppc64le.whl", hash = "sha256:997e7b8f173a391987df40f3b52c423e5850be6f6df0dcfb5376365440b56667", size = 248163 },
    { url = "https://files.pythonhosted.org/packages/e7/af/8a9db04ac596d531ca0ef7dde518feaadfcdabef7b17d6a5ec59ee3effc2/propcache-0.3.0-cp312-cp312-manylinux_2_17_s390x.manylinux2014_s390x.whl", hash = "sha256:8d663fd71491dde7dfdfc899d13a067a94198e90695b4321084c6e450743b8c7", size = 248794 },
    { url = "https://files.pythonhosted.org/packages/9d/c4/ecfc988879c0fd9db03228725b662d76cf484b6b46f7e92fee94e4b52490/propcache-0.3.0-cp312-cp312-manylinux_2_17_x86_64.manylinux2014_x86_64.whl", hash = "sha256:8884ba1a0fe7210b775106b25850f5e5a9dc3c840d1ae9924ee6ea2eb3acbfe7", size = 243912 },
    { url = "https://files.pythonhosted.org/packages/04/a2/298dd27184faa8b7d91cc43488b578db218b3cc85b54d912ed27b8c5597a/propcache-0.3.0-cp312-cp312-manylinux_2_5_i686.manylinux1_i686.manylinux_2_17_i686.manylinux2014_i686.whl", hash = "sha256:aa806bbc13eac1ab6291ed21ecd2dd426063ca5417dd507e6be58de20e58dfcf", size = 229402 },
    { url = "https://files.pythonhosted.org/packages/be/0d/efe7fec316ca92dbf4bc4a9ba49ca889c43ca6d48ab1d6fa99fc94e5bb98/propcache-0.3.0-cp312-cp312-musllinux_1_2_aarch64.whl", hash = "sha256:6f4d7a7c0aff92e8354cceca6fe223973ddf08401047920df0fcb24be2bd5138", size = 226896 },
    { url = "https://files.pythonhosted.org/packages/60/63/72404380ae1d9c96d96e165aa02c66c2aae6072d067fc4713da5cde96762/propcache-0.3.0-cp312-cp312-musllinux_1_2_armv7l.whl", hash = "sha256:9be90eebc9842a93ef8335291f57b3b7488ac24f70df96a6034a13cb58e6ff86", size = 221447 },
    { url = "https://files.pythonhosted.org/packages/9d/18/b8392cab6e0964b67a30a8f4dadeaff64dc7022b5a34bb1d004ea99646f4/propcache-0.3.0-cp312-cp312-musllinux_1_2_i686.whl", hash = "sha256:bf15fc0b45914d9d1b706f7c9c4f66f2b7b053e9517e40123e137e8ca8958b3d", size = 222440 },
    { url = "https://files.pythonhosted.org/packages/6f/be/105d9ceda0f97eff8c06bac1673448b2db2a497444de3646464d3f5dc881/propcache-0.3.0-cp312-cp312-musllinux_1_2_ppc64le.whl", hash = "sha256:5a16167118677d94bb48bfcd91e420088854eb0737b76ec374b91498fb77a70e", size = 234104 },
    { url = "https://files.pythonhosted.org/packages/cb/c9/f09a4ec394cfcce4053d8b2a04d622b5f22d21ba9bb70edd0cad061fa77b/propcache-0.3.0-cp312-cp312-musllinux_1_2_s390x.whl", hash = "sha256:41de3da5458edd5678b0f6ff66691507f9885f5fe6a0fb99a5d10d10c0fd2d64", size = 239086 },
    { url = "https://files.pythonhosted.org/packages/ea/aa/96f7f9ed6def82db67c972bdb7bd9f28b95d7d98f7e2abaf144c284bf609/propcache-0.3.0-cp312-cp312-musllinux_1_2_x86_64.whl", hash = "sha256:728af36011bb5d344c4fe4af79cfe186729efb649d2f8b395d1572fb088a996c", size = 230991 },
    { url = "https://files.pythonhosted.org/packages/5a/11/bee5439de1307d06fad176f7143fec906e499c33d7aff863ea8428b8e98b/propcache-0.3.0-cp312-cp312-win32.whl", hash = "sha256:6b5b7fd6ee7b54e01759f2044f936dcf7dea6e7585f35490f7ca0420fe723c0d", size = 40337 },
    { url = "https://files.pythonhosted.org/packages/e4/17/e5789a54a0455a61cb9efc4ca6071829d992220c2998a27c59aeba749f6f/propcache-0.3.0-cp312-cp312-win_amd64.whl", hash = "sha256:2d15bc27163cd4df433e75f546b9ac31c1ba7b0b128bfb1b90df19082466ff57", size = 44404 },
    { url = "https://files.pythonhosted.org/packages/3a/0f/a79dd23a0efd6ee01ab0dc9750d8479b343bfd0c73560d59d271eb6a99d4/propcache-0.3.0-cp313-cp313-macosx_10_13_universal2.whl", hash = "sha256:a2b9bf8c79b660d0ca1ad95e587818c30ccdb11f787657458d6f26a1ea18c568", size = 77287 },
    { url = "https://files.pythonhosted.org/packages/b8/51/76675703c90de38ac75adb8deceb3f3ad99b67ff02a0fa5d067757971ab8/propcache-0.3.0-cp313-cp313-macosx_10_13_x86_64.whl", hash = "sha256:b0c1a133d42c6fc1f5fbcf5c91331657a1ff822e87989bf4a6e2e39b818d0ee9", size = 44923 },
    { url = "https://files.pythonhosted.org/packages/01/9b/fd5ddbee66cf7686e73c516227c2fd9bf471dbfed0f48329d095ea1228d3/propcache-0.3.0-cp313-cp313-macosx_11_0_arm64.whl", hash = "sha256:bb2f144c6d98bb5cbc94adeb0447cfd4c0f991341baa68eee3f3b0c9c0e83767", size = 44325 },
    { url = "https://files.pythonhosted.org/packages/13/1c/6961f11eb215a683b34b903b82bde486c606516c1466bf1fa67f26906d51/propcache-0.3.0-cp313-cp313-manylinux_2_17_aarch64.manylinux2014_aarch64.whl", hash = "sha256:d1323cd04d6e92150bcc79d0174ce347ed4b349d748b9358fd2e497b121e03c8", size = 225116 },
    { url = "https://files.pythonhosted.org/packages/ef/ea/f8410c40abcb2e40dffe9adeed017898c930974650a63e5c79b886aa9f73/propcache-0.3.0-cp313-cp313-manylinux_2_17_ppc64le.manylinux2014_ppc64le.whl", hash = "sha256:3b812b3cb6caacd072276ac0492d249f210006c57726b6484a1e1805b3cfeea0", size = 229905 },
    { url = "https://files.pythonhosted.org/packages/ef/5a/a9bf90894001468bf8e6ea293bb00626cc9ef10f8eb7996e9ec29345c7ed/propcache-0.3.0-cp313-cp313-manylinux_2_17_s390x.manylinux2014_s390x.whl", hash = "sha256:742840d1d0438eb7ea4280f3347598f507a199a35a08294afdcc560c3739989d", size = 233221 },
    { url = "https://files.pythonhosted.org/packages/dd/ce/fffdddd9725b690b01d345c1156b4c2cc6dca09ab5c23a6d07b8f37d6e2f/propcache-0.3.0-cp313-cp313-manylinux_2_17_x86_64.manylinux2014_x86_64.whl", hash = "sha256:7c6e7e4f9167fddc438cd653d826f2222222564daed4116a02a184b464d3ef05", size = 227627 },
    { url = "https://files.pythonhosted.org/packages/58/ae/45c89a5994a334735a3032b48e8e4a98c05d9536ddee0719913dc27da548/propcache-0.3.0-cp313-cp313-manylinux_2_5_i686.manylinux1_i686.manylinux_2_17_i686.manylinux2014_i686.whl", hash = "sha256:a94ffc66738da99232ddffcf7910e0f69e2bbe3a0802e54426dbf0714e1c2ffe", size = 214217 },
    { url = "https://files.pythonhosted.org/packages/01/84/bc60188c3290ff8f5f4a92b9ca2d93a62e449c8daf6fd11ad517ad136926/propcache-0.3.0-cp313-cp313-musllinux_1_2_aarch64.whl", hash = "sha256:3c6ec957025bf32b15cbc6b67afe233c65b30005e4c55fe5768e4bb518d712f1", size = 212921 },
    { url = "https://files.pythonhosted.org/packages/14/b3/39d60224048feef7a96edabb8217dc3f75415457e5ebbef6814f8b2a27b5/propcache-0.3.0-cp313-cp313-musllinux_1_2_armv7l.whl", hash = "sha256:549722908de62aa0b47a78b90531c022fa6e139f9166be634f667ff45632cc92", size = 208200 },
    { url = "https://files.pythonhosted.org/packages/9d/b3/0a6720b86791251273fff8a01bc8e628bc70903513bd456f86cde1e1ef84/propcache-0.3.0-cp313-cp313-musllinux_1_2_i686.whl", hash = "sha256:5d62c4f6706bff5d8a52fd51fec6069bef69e7202ed481486c0bc3874912c787", size = 208400 },
    { url = "https://files.pythonhosted.org/packages/e9/4f/bb470f3e687790547e2e78105fb411f54e0cdde0d74106ccadd2521c6572/propcache-0.3.0-cp313-cp313-musllinux_1_2_ppc64le.whl", hash = "sha256:24c04f8fbf60094c531667b8207acbae54146661657a1b1be6d3ca7773b7a545", size = 218116 },
    { url = "https://files.pythonhosted.org/packages/34/71/277f7f9add469698ac9724c199bfe06f85b199542121a71f65a80423d62a/propcache-0.3.0-cp313-cp313-musllinux_1_2_s390x.whl", hash = "sha256:7c5f5290799a3f6539cc5e6f474c3e5c5fbeba74a5e1e5be75587746a940d51e", size = 222911 },
    { url = "https://files.pythonhosted.org/packages/92/e3/a7b9782aef5a2fc765b1d97da9ec7aed2f25a4e985703608e73232205e3f/propcache-0.3.0-cp313-cp313-musllinux_1_2_x86_64.whl", hash = "sha256:4fa0e7c9c3cf7c276d4f6ab9af8adddc127d04e0fcabede315904d2ff76db626", size = 216563 },
    { url = "https://files.pythonhosted.org/packages/ab/76/0583ca2c551aa08ffcff87b2c6849c8f01c1f6fb815a5226f0c5c202173e/propcache-0.3.0-cp313-cp313-win32.whl", hash = "sha256:ee0bd3a7b2e184e88d25c9baa6a9dc609ba25b76daae942edfb14499ac7ec374", size = 39763 },
    { url = "https://files.pythonhosted.org/packages/80/ec/c6a84f9a36f608379b95f0e786c111d5465926f8c62f12be8cdadb02b15c/propcache-0.3.0-cp313-cp313-win_amd64.whl", hash = "sha256:1c8f7d896a16da9455f882870a507567d4f58c53504dc2d4b1e1d386dfe4588a", size = 43650 },
    { url = "https://files.pythonhosted.org/packages/ee/95/7d32e3560f5bf83fc2f2a4c1b0c181d327d53d5f85ebd045ab89d4d97763/propcache-0.3.0-cp313-cp313t-macosx_10_13_universal2.whl", hash = "sha256:e560fd75aaf3e5693b91bcaddd8b314f4d57e99aef8a6c6dc692f935cc1e6bbf", size = 82140 },
    { url = "https://files.pythonhosted.org/packages/86/89/752388f12e6027a5e63f5d075f15291ded48e2d8311314fff039da5a9b11/propcache-0.3.0-cp313-cp313t-macosx_10_13_x86_64.whl", hash = "sha256:65a37714b8ad9aba5780325228598a5b16c47ba0f8aeb3dc0514701e4413d7c0", size = 47296 },
    { url = "https://files.pythonhosted.org/packages/1b/4c/b55c98d586c69180d3048984a57a5ea238bdeeccf82dbfcd598e935e10bb/propcache-0.3.0-cp313-cp313t-macosx_11_0_arm64.whl", hash = "sha256:07700939b2cbd67bfb3b76a12e1412405d71019df00ca5697ce75e5ef789d829", size = 46724 },
    { url = "https://files.pythonhosted.org/packages/0f/b6/67451a437aed90c4e951e320b5b3d7eb584ade1d5592f6e5e8f678030989/propcache-0.3.0-cp313-cp313t-manylinux_2_17_aarch64.manylinux2014_aarch64.whl", hash = "sha256:7c0fdbdf6983526e269e5a8d53b7ae3622dd6998468821d660d0daf72779aefa", size = 291499 },
    { url = "https://files.pythonhosted.org/packages/ee/ff/e4179facd21515b24737e1e26e02615dfb5ed29416eed4cf5bc6ac5ce5fb/propcache-0.3.0-cp313-cp313t-manylinux_2_17_ppc64le.manylinux2014_ppc64le.whl", hash = "sha256:794c3dd744fad478b6232289c866c25406ecdfc47e294618bdf1697e69bd64a6", size = 293911 },
    { url = "https://files.pythonhosted.org/packages/76/8d/94a8585992a064a23bd54f56c5e58c3b8bf0c0a06ae10e56f2353ae16c3d/propcache-0.3.0-cp313-cp313t-manylinux_2_17_s390x.manylinux2014_s390x.whl", hash = "sha256:4544699674faf66fb6b4473a1518ae4999c1b614f0b8297b1cef96bac25381db", size = 293301 },
    { url = "https://files.pythonhosted.org/packages/b0/b8/2c860c92b4134f68c7716c6f30a0d723973f881c32a6d7a24c4ddca05fdf/propcache-0.3.0-cp313-cp313t-manylinux_2_17_x86_64.manylinux2014_x86_64.whl", hash = "sha256:fddb8870bdb83456a489ab67c6b3040a8d5a55069aa6f72f9d872235fbc52f54", size = 281947 },
    { url = "https://files.pythonhosted.org/packages/cd/72/b564be7411b525d11757b713c757c21cd4dc13b6569c3b2b8f6d3c96fd5e/propcache-0.3.0-cp313-cp313t-manylinux_2_5_i686.manylinux1_i686.manylinux_2_17_i686.manylinux2014_i686.whl", hash = "sha256:f857034dc68d5ceb30fb60afb6ff2103087aea10a01b613985610e007053a121", size = 268072 },
    { url = "https://files.pythonhosted.org/packages/37/68/d94649e399e8d7fc051e5a4f2334efc567993525af083db145a70690a121/propcache-0.3.0-cp313-cp313t-musllinux_1_2_aarch64.whl", hash = "sha256:02df07041e0820cacc8f739510078f2aadcfd3fc57eaeeb16d5ded85c872c89e", size = 275190 },
    { url = "https://files.pythonhosted.org/packages/d8/3c/446e125f5bbbc1922964dd67cb541c01cdb678d811297b79a4ff6accc843/propcache-0.3.0-cp313-cp313t-musllinux_1_2_armv7l.whl", hash = "sha256:f47d52fd9b2ac418c4890aad2f6d21a6b96183c98021f0a48497a904199f006e", size = 254145 },
    { url = "https://files.pythonhosted.org/packages/f4/80/fd3f741483dc8e59f7ba7e05eaa0f4e11677d7db2077522b92ff80117a2a/propcache-0.3.0-cp313-cp313t-musllinux_1_2_i686.whl", hash = "sha256:9ff4e9ecb6e4b363430edf2c6e50173a63e0820e549918adef70515f87ced19a", size = 257163 },
    { url = "https://files.pythonhosted.org/packages/dc/cf/6292b5ce6ed0017e6a89024a827292122cc41b6259b30ada0c6732288513/propcache-0.3.0-cp313-cp313t-musllinux_1_2_ppc64le.whl", hash = "sha256:ecc2920630283e0783c22e2ac94427f8cca29a04cfdf331467d4f661f4072dac", size = 280249 },
    { url = "https://files.pythonhosted.org/packages/e8/f0/fd9b8247b449fe02a4f96538b979997e229af516d7462b006392badc59a1/propcache-0.3.0-cp313-cp313t-musllinux_1_2_s390x.whl", hash = "sha256:c441c841e82c5ba7a85ad25986014be8d7849c3cfbdb6004541873505929a74e", size = 288741 },
    { url = "https://files.pythonhosted.org/packages/64/71/cf831fdc2617f86cfd7f414cfc487d018e722dac8acc098366ce9bba0941/propcache-0.3.0-cp313-cp313t-musllinux_1_2_x86_64.whl", hash = "sha256:6c929916cbdb540d3407c66f19f73387f43e7c12fa318a66f64ac99da601bcdf", size = 277061 },
    { url = "https://files.pythonhosted.org/packages/42/78/9432542a35d944abeca9e02927a0de38cd7a298466d8ffa171536e2381c3/propcache-0.3.0-cp313-cp313t-win32.whl", hash = "sha256:0c3e893c4464ebd751b44ae76c12c5f5c1e4f6cbd6fbf67e3783cd93ad221863", size = 42252 },
    { url = "https://files.pythonhosted.org/packages/6f/45/960365f4f8978f48ebb56b1127adf33a49f2e69ecd46ac1f46d6cf78a79d/propcache-0.3.0-cp313-cp313t-win_amd64.whl", hash = "sha256:75e872573220d1ee2305b35c9813626e620768248425f58798413e9c39741f46", size = 46425 },
    { url = "https://files.pythonhosted.org/packages/b5/35/6c4c6fc8774a9e3629cd750dc24a7a4fb090a25ccd5c3246d127b70f9e22/propcache-0.3.0-py3-none-any.whl", hash = "sha256:67dda3c7325691c2081510e92c561f465ba61b975f481735aefdfc845d2cd043", size = 12101 },
]

[[package]]
name = "protobuf"
version = "5.29.4"
source = { registry = "https://pypi.org/simple" }
sdist = { url = "https://files.pythonhosted.org/packages/17/7d/b9dca7365f0e2c4fa7c193ff795427cfa6290147e5185ab11ece280a18e7/protobuf-5.29.4.tar.gz", hash = "sha256:4f1dfcd7997b31ef8f53ec82781ff434a28bf71d9102ddde14d076adcfc78c99", size = 424902 }
wheels = [
    { url = "https://files.pythonhosted.org/packages/9a/b2/043a1a1a20edd134563699b0e91862726a0dc9146c090743b6c44d798e75/protobuf-5.29.4-cp310-abi3-win32.whl", hash = "sha256:13eb236f8eb9ec34e63fc8b1d6efd2777d062fa6aaa68268fb67cf77f6839ad7", size = 422709 },
    { url = "https://files.pythonhosted.org/packages/79/fc/2474b59570daa818de6124c0a15741ee3e5d6302e9d6ce0bdfd12e98119f/protobuf-5.29.4-cp310-abi3-win_amd64.whl", hash = "sha256:bcefcdf3976233f8a502d265eb65ea740c989bacc6c30a58290ed0e519eb4b8d", size = 434506 },
    { url = "https://files.pythonhosted.org/packages/46/de/7c126bbb06aa0f8a7b38aaf8bd746c514d70e6a2a3f6dd460b3b7aad7aae/protobuf-5.29.4-cp38-abi3-macosx_10_9_universal2.whl", hash = "sha256:307ecba1d852ec237e9ba668e087326a67564ef83e45a0189a772ede9e854dd0", size = 417826 },
    { url = "https://files.pythonhosted.org/packages/a2/b5/bade14ae31ba871a139aa45e7a8183d869efe87c34a4850c87b936963261/protobuf-5.29.4-cp38-abi3-manylinux2014_aarch64.whl", hash = "sha256:aec4962f9ea93c431d5714ed1be1c93f13e1a8618e70035ba2b0564d9e633f2e", size = 319574 },
    { url = "https://files.pythonhosted.org/packages/46/88/b01ed2291aae68b708f7d334288ad5fb3e7aa769a9c309c91a0d55cb91b0/protobuf-5.29.4-cp38-abi3-manylinux2014_x86_64.whl", hash = "sha256:d7d3f7d1d5a66ed4942d4fefb12ac4b14a29028b209d4bfb25c68ae172059922", size = 319672 },
    { url = "https://files.pythonhosted.org/packages/12/fb/a586e0c973c95502e054ac5f81f88394f24ccc7982dac19c515acd9e2c93/protobuf-5.29.4-py3-none-any.whl", hash = "sha256:3fde11b505e1597f71b875ef2fc52062b6a9740e5f7c8997ce878b6009145862", size = 172551 },
]

[[package]]
name = "pyasn1"
version = "0.6.1"
source = { registry = "https://pypi.org/simple" }
sdist = { url = "https://files.pythonhosted.org/packages/ba/e9/01f1a64245b89f039897cb0130016d79f77d52669aae6ee7b159a6c4c018/pyasn1-0.6.1.tar.gz", hash = "sha256:6f580d2bdd84365380830acf45550f2511469f673cb4a5ae3857a3170128b034", size = 145322 }
wheels = [
    { url = "https://files.pythonhosted.org/packages/c8/f1/d6a797abb14f6283c0ddff96bbdd46937f64122b8c925cab503dd37f8214/pyasn1-0.6.1-py3-none-any.whl", hash = "sha256:0d632f46f2ba09143da3a8afe9e33fb6f92fa2320ab7e886e2d0f7672af84629", size = 83135 },
]

[[package]]
name = "pyasn1-modules"
version = "0.4.1"
source = { registry = "https://pypi.org/simple" }
dependencies = [
    { name = "pyasn1" },
]
sdist = { url = "https://files.pythonhosted.org/packages/1d/67/6afbf0d507f73c32d21084a79946bfcfca5fbc62a72057e9c23797a737c9/pyasn1_modules-0.4.1.tar.gz", hash = "sha256:c28e2dbf9c06ad61c71a075c7e0f9fd0f1b0bb2d2ad4377f240d33ac2ab60a7c", size = 310028 }
wheels = [
    { url = "https://files.pythonhosted.org/packages/77/89/bc88a6711935ba795a679ea6ebee07e128050d6382eaa35a0a47c8032bdc/pyasn1_modules-0.4.1-py3-none-any.whl", hash = "sha256:49bfa96b45a292b711e986f222502c1c9a5e1f4e568fc30e2574a6c7d07838fd", size = 181537 },
]

[[package]]
name = "pydantic"
version = "2.10.6"
source = { registry = "https://pypi.org/simple" }
dependencies = [
    { name = "annotated-types" },
    { name = "pydantic-core" },
    { name = "typing-extensions" },
]
sdist = { url = "https://files.pythonhosted.org/packages/b7/ae/d5220c5c52b158b1de7ca89fc5edb72f304a70a4c540c84c8844bf4008de/pydantic-2.10.6.tar.gz", hash = "sha256:ca5daa827cce33de7a42be142548b0096bf05a7e7b365aebfa5f8eeec7128236", size = 761681 }
wheels = [
    { url = "https://files.pythonhosted.org/packages/f4/3c/8cc1cc84deffa6e25d2d0c688ebb80635dfdbf1dbea3e30c541c8cf4d860/pydantic-2.10.6-py3-none-any.whl", hash = "sha256:427d664bf0b8a2b34ff5dd0f5a18df00591adcee7198fbd71981054cef37b584", size = 431696 },
]

[[package]]
name = "pydantic-core"
version = "2.27.2"
source = { registry = "https://pypi.org/simple" }
dependencies = [
    { name = "typing-extensions" },
]
sdist = { url = "https://files.pythonhosted.org/packages/fc/01/f3e5ac5e7c25833db5eb555f7b7ab24cd6f8c322d3a3ad2d67a952dc0abc/pydantic_core-2.27.2.tar.gz", hash = "sha256:eb026e5a4c1fee05726072337ff51d1efb6f59090b7da90d30ea58625b1ffb39", size = 413443 }
wheels = [
    { url = "https://files.pythonhosted.org/packages/d6/74/51c8a5482ca447871c93e142d9d4a92ead74de6c8dc5e66733e22c9bba89/pydantic_core-2.27.2-cp312-cp312-macosx_10_12_x86_64.whl", hash = "sha256:9e0c8cfefa0ef83b4da9588448b6d8d2a2bf1a53c3f1ae5fca39eb3061e2f0b0", size = 1893127 },
    { url = "https://files.pythonhosted.org/packages/d3/f3/c97e80721735868313c58b89d2de85fa80fe8dfeeed84dc51598b92a135e/pydantic_core-2.27.2-cp312-cp312-macosx_11_0_arm64.whl", hash = "sha256:83097677b8e3bd7eaa6775720ec8e0405f1575015a463285a92bfdfe254529ef", size = 1811340 },
    { url = "https://files.pythonhosted.org/packages/9e/91/840ec1375e686dbae1bd80a9e46c26a1e0083e1186abc610efa3d9a36180/pydantic_core-2.27.2-cp312-cp312-manylinux_2_17_aarch64.manylinux2014_aarch64.whl", hash = "sha256:172fce187655fece0c90d90a678424b013f8fbb0ca8b036ac266749c09438cb7", size = 1822900 },
    { url = "https://files.pythonhosted.org/packages/f6/31/4240bc96025035500c18adc149aa6ffdf1a0062a4b525c932065ceb4d868/pydantic_core-2.27.2-cp312-cp312-manylinux_2_17_armv7l.manylinux2014_armv7l.whl", hash = "sha256:519f29f5213271eeeeb3093f662ba2fd512b91c5f188f3bb7b27bc5973816934", size = 1869177 },
    { url = "https://files.pythonhosted.org/packages/fa/20/02fbaadb7808be578317015c462655c317a77a7c8f0ef274bc016a784c54/pydantic_core-2.27.2-cp312-cp312-manylinux_2_17_ppc64le.manylinux2014_ppc64le.whl", hash = "sha256:05e3a55d124407fffba0dd6b0c0cd056d10e983ceb4e5dbd10dda135c31071d6", size = 2038046 },
    { url = "https://files.pythonhosted.org/packages/06/86/7f306b904e6c9eccf0668248b3f272090e49c275bc488a7b88b0823444a4/pydantic_core-2.27.2-cp312-cp312-manylinux_2_17_s390x.manylinux2014_s390x.whl", hash = "sha256:9c3ed807c7b91de05e63930188f19e921d1fe90de6b4f5cd43ee7fcc3525cb8c", size = 2685386 },
    { url = "https://files.pythonhosted.org/packages/8d/f0/49129b27c43396581a635d8710dae54a791b17dfc50c70164866bbf865e3/pydantic_core-2.27.2-cp312-cp312-manylinux_2_17_x86_64.manylinux2014_x86_64.whl", hash = "sha256:6fb4aadc0b9a0c063206846d603b92030eb6f03069151a625667f982887153e2", size = 1997060 },
    { url = "https://files.pythonhosted.org/packages/0d/0f/943b4af7cd416c477fd40b187036c4f89b416a33d3cc0ab7b82708a667aa/pydantic_core-2.27.2-cp312-cp312-manylinux_2_5_i686.manylinux1_i686.whl", hash = "sha256:28ccb213807e037460326424ceb8b5245acb88f32f3d2777427476e1b32c48c4", size = 2004870 },
    { url = "https://files.pythonhosted.org/packages/35/40/aea70b5b1a63911c53a4c8117c0a828d6790483f858041f47bab0b779f44/pydantic_core-2.27.2-cp312-cp312-musllinux_1_1_aarch64.whl", hash = "sha256:de3cd1899e2c279b140adde9357c4495ed9d47131b4a4eaff9052f23398076b3", size = 1999822 },
    { url = "https://files.pythonhosted.org/packages/f2/b3/807b94fd337d58effc5498fd1a7a4d9d59af4133e83e32ae39a96fddec9d/pydantic_core-2.27.2-cp312-cp312-musllinux_1_1_armv7l.whl", hash = "sha256:220f892729375e2d736b97d0e51466252ad84c51857d4d15f5e9692f9ef12be4", size = 2130364 },
    { url = "https://files.pythonhosted.org/packages/fc/df/791c827cd4ee6efd59248dca9369fb35e80a9484462c33c6649a8d02b565/pydantic_core-2.27.2-cp312-cp312-musllinux_1_1_x86_64.whl", hash = "sha256:a0fcd29cd6b4e74fe8ddd2c90330fd8edf2e30cb52acda47f06dd615ae72da57", size = 2158303 },
    { url = "https://files.pythonhosted.org/packages/9b/67/4e197c300976af185b7cef4c02203e175fb127e414125916bf1128b639a9/pydantic_core-2.27.2-cp312-cp312-win32.whl", hash = "sha256:1e2cb691ed9834cd6a8be61228471d0a503731abfb42f82458ff27be7b2186fc", size = 1834064 },
    { url = "https://files.pythonhosted.org/packages/1f/ea/cd7209a889163b8dcca139fe32b9687dd05249161a3edda62860430457a5/pydantic_core-2.27.2-cp312-cp312-win_amd64.whl", hash = "sha256:cc3f1a99a4f4f9dd1de4fe0312c114e740b5ddead65bb4102884b384c15d8bc9", size = 1989046 },
    { url = "https://files.pythonhosted.org/packages/bc/49/c54baab2f4658c26ac633d798dab66b4c3a9bbf47cff5284e9c182f4137a/pydantic_core-2.27.2-cp312-cp312-win_arm64.whl", hash = "sha256:3911ac9284cd8a1792d3cb26a2da18f3ca26c6908cc434a18f730dc0db7bfa3b", size = 1885092 },
    { url = "https://files.pythonhosted.org/packages/41/b1/9bc383f48f8002f99104e3acff6cba1231b29ef76cfa45d1506a5cad1f84/pydantic_core-2.27.2-cp313-cp313-macosx_10_12_x86_64.whl", hash = "sha256:7d14bd329640e63852364c306f4d23eb744e0f8193148d4044dd3dacdaacbd8b", size = 1892709 },
    { url = "https://files.pythonhosted.org/packages/10/6c/e62b8657b834f3eb2961b49ec8e301eb99946245e70bf42c8817350cbefc/pydantic_core-2.27.2-cp313-cp313-macosx_11_0_arm64.whl", hash = "sha256:82f91663004eb8ed30ff478d77c4d1179b3563df6cdb15c0817cd1cdaf34d154", size = 1811273 },
    { url = "https://files.pythonhosted.org/packages/ba/15/52cfe49c8c986e081b863b102d6b859d9defc63446b642ccbbb3742bf371/pydantic_core-2.27.2-cp313-cp313-manylinux_2_17_aarch64.manylinux2014_aarch64.whl", hash = "sha256:71b24c7d61131bb83df10cc7e687433609963a944ccf45190cfc21e0887b08c9", size = 1823027 },
    { url = "https://files.pythonhosted.org/packages/b1/1c/b6f402cfc18ec0024120602bdbcebc7bdd5b856528c013bd4d13865ca473/pydantic_core-2.27.2-cp313-cp313-manylinux_2_17_armv7l.manylinux2014_armv7l.whl", hash = "sha256:fa8e459d4954f608fa26116118bb67f56b93b209c39b008277ace29937453dc9", size = 1868888 },
    { url = "https://files.pythonhosted.org/packages/bd/7b/8cb75b66ac37bc2975a3b7de99f3c6f355fcc4d89820b61dffa8f1e81677/pydantic_core-2.27.2-cp313-cp313-manylinux_2_17_ppc64le.manylinux2014_ppc64le.whl", hash = "sha256:ce8918cbebc8da707ba805b7fd0b382816858728ae7fe19a942080c24e5b7cd1", size = 2037738 },
    { url = "https://files.pythonhosted.org/packages/c8/f1/786d8fe78970a06f61df22cba58e365ce304bf9b9f46cc71c8c424e0c334/pydantic_core-2.27.2-cp313-cp313-manylinux_2_17_s390x.manylinux2014_s390x.whl", hash = "sha256:eda3f5c2a021bbc5d976107bb302e0131351c2ba54343f8a496dc8783d3d3a6a", size = 2685138 },
    { url = "https://files.pythonhosted.org/packages/a6/74/d12b2cd841d8724dc8ffb13fc5cef86566a53ed358103150209ecd5d1999/pydantic_core-2.27.2-cp313-cp313-manylinux_2_17_x86_64.manylinux2014_x86_64.whl", hash = "sha256:bd8086fa684c4775c27f03f062cbb9eaa6e17f064307e86b21b9e0abc9c0f02e", size = 1997025 },
    { url = "https://files.pythonhosted.org/packages/a0/6e/940bcd631bc4d9a06c9539b51f070b66e8f370ed0933f392db6ff350d873/pydantic_core-2.27.2-cp313-cp313-manylinux_2_5_i686.manylinux1_i686.whl", hash = "sha256:8d9b3388db186ba0c099a6d20f0604a44eabdeef1777ddd94786cdae158729e4", size = 2004633 },
    { url = "https://files.pythonhosted.org/packages/50/cc/a46b34f1708d82498c227d5d80ce615b2dd502ddcfd8376fc14a36655af1/pydantic_core-2.27.2-cp313-cp313-musllinux_1_1_aarch64.whl", hash = "sha256:7a66efda2387de898c8f38c0cf7f14fca0b51a8ef0b24bfea5849f1b3c95af27", size = 1999404 },
    { url = "https://files.pythonhosted.org/packages/ca/2d/c365cfa930ed23bc58c41463bae347d1005537dc8db79e998af8ba28d35e/pydantic_core-2.27.2-cp313-cp313-musllinux_1_1_armv7l.whl", hash = "sha256:18a101c168e4e092ab40dbc2503bdc0f62010e95d292b27827871dc85450d7ee", size = 2130130 },
    { url = "https://files.pythonhosted.org/packages/f4/d7/eb64d015c350b7cdb371145b54d96c919d4db516817f31cd1c650cae3b21/pydantic_core-2.27.2-cp313-cp313-musllinux_1_1_x86_64.whl", hash = "sha256:ba5dd002f88b78a4215ed2f8ddbdf85e8513382820ba15ad5ad8955ce0ca19a1", size = 2157946 },
    { url = "https://files.pythonhosted.org/packages/a4/99/bddde3ddde76c03b65dfd5a66ab436c4e58ffc42927d4ff1198ffbf96f5f/pydantic_core-2.27.2-cp313-cp313-win32.whl", hash = "sha256:1ebaf1d0481914d004a573394f4be3a7616334be70261007e47c2a6fe7e50130", size = 1834387 },
    { url = "https://files.pythonhosted.org/packages/71/47/82b5e846e01b26ac6f1893d3c5f9f3a2eb6ba79be26eef0b759b4fe72946/pydantic_core-2.27.2-cp313-cp313-win_amd64.whl", hash = "sha256:953101387ecf2f5652883208769a79e48db18c6df442568a0b5ccd8c2723abee", size = 1990453 },
    { url = "https://files.pythonhosted.org/packages/51/b2/b2b50d5ecf21acf870190ae5d093602d95f66c9c31f9d5de6062eb329ad1/pydantic_core-2.27.2-cp313-cp313-win_arm64.whl", hash = "sha256:ac4dbfd1691affb8f48c2c13241a2e3b60ff23247cbcf981759c768b6633cf8b", size = 1885186 },
]

[[package]]
name = "pygments"
version = "2.19.1"
source = { registry = "https://pypi.org/simple" }
sdist = { url = "https://files.pythonhosted.org/packages/7c/2d/c3338d48ea6cc0feb8446d8e6937e1408088a72a39937982cc6111d17f84/pygments-2.19.1.tar.gz", hash = "sha256:61c16d2a8576dc0649d9f39e089b5f02bcd27fba10d8fb4dcc28173f7a45151f", size = 4968581 }
wheels = [
    { url = "https://files.pythonhosted.org/packages/8a/0b/9fcc47d19c48b59121088dd6da2488a49d5f72dacf8262e2790a1d2c7d15/pygments-2.19.1-py3-none-any.whl", hash = "sha256:9ea1544ad55cecf4b8242fab6dd35a93bbce657034b0611ee383099054ab6d8c", size = 1225293 },
]

[[package]]
name = "pyreadline"
version = "2.1"
source = { registry = "https://pypi.org/simple" }
sdist = { url = "https://files.pythonhosted.org/packages/bc/7c/d724ef1ec3ab2125f38a1d53285745445ec4a8f19b9bb0761b4064316679/pyreadline-2.1.zip", hash = "sha256:4530592fc2e85b25b1a9f79664433da09237c1a270e4d78ea5aa3a2c7229e2d1", size = 109189 }

[[package]]
name = "pyreadline3"
version = "3.5.4"
source = { registry = "https://pypi.org/simple" }
sdist = { url = "https://files.pythonhosted.org/packages/0f/49/4cea918a08f02817aabae639e3d0ac046fef9f9180518a3ad394e22da148/pyreadline3-3.5.4.tar.gz", hash = "sha256:8d57d53039a1c75adba8e50dd3d992b28143480816187ea5efbd5c78e6c885b7", size = 99839 }
wheels = [
    { url = "https://files.pythonhosted.org/packages/5a/dc/491b7661614ab97483abf2056be1deee4dc2490ecbf7bff9ab5cdbac86e1/pyreadline3-3.5.4-py3-none-any.whl", hash = "sha256:eaf8e6cc3c49bcccf145fc6067ba8643d1df34d604a1ec0eccbf7a18e6d3fae6", size = 83178 },
]

[[package]]
name = "pyrepl"
version = "0.9.0"
source = { registry = "https://pypi.org/simple" }
sdist = { url = "https://files.pythonhosted.org/packages/05/1b/ea40363be0056080454cdbabe880773c3c5bd66d7b13f0c8b8b8c8da1e0c/pyrepl-0.9.0.tar.gz", hash = "sha256:292570f34b5502e871bbb966d639474f2b57fbfcd3373c2d6a2f3d56e681a775", size = 48744 }

[[package]]
<<<<<<< HEAD
=======
name = "pytest"
version = "8.3.5"
source = { registry = "https://pypi.org/simple" }
dependencies = [
    { name = "colorama", marker = "sys_platform == 'win32'" },
    { name = "iniconfig" },
    { name = "packaging" },
    { name = "pluggy" },
]
sdist = { url = "https://files.pythonhosted.org/packages/ae/3c/c9d525a414d506893f0cd8a8d0de7706446213181570cdbd766691164e40/pytest-8.3.5.tar.gz", hash = "sha256:f4efe70cc14e511565ac476b57c279e12a855b11f48f212af1080ef2263d3845", size = 1450891 }
wheels = [
    { url = "https://files.pythonhosted.org/packages/30/3d/64ad57c803f1fa1e963a7946b6e0fea4a70df53c1a7fed304586539c2bac/pytest-8.3.5-py3-none-any.whl", hash = "sha256:c69214aa47deac29fad6c2a4f590b9c4a9fdb16a403176fe154b79c0b4d4d820", size = 343634 },
]

[[package]]
>>>>>>> 0d798b3e
name = "python-dateutil"
version = "2.9.0.post0"
source = { registry = "https://pypi.org/simple" }
dependencies = [
    { name = "six" },
]
sdist = { url = "https://files.pythonhosted.org/packages/66/c0/0c8b6ad9f17a802ee498c46e004a0eb49bc148f2fd230864601a86dcf6db/python-dateutil-2.9.0.post0.tar.gz", hash = "sha256:37dd54208da7e1cd875388217d5e00ebd4179249f90fb72437e91a35459a0ad3", size = 342432 }
wheels = [
    { url = "https://files.pythonhosted.org/packages/ec/57/56b9bcc3c9c6a792fcbaf139543cee77261f3651ca9da0c93f5c1221264b/python_dateutil-2.9.0.post0-py2.py3-none-any.whl", hash = "sha256:a8b2bc7bffae282281c8140a97d3aa9c14da0b136dfe83f850eea9a5f7470427", size = 229892 },
]

[[package]]
name = "requests"
version = "2.32.3"
source = { registry = "https://pypi.org/simple" }
dependencies = [
    { name = "certifi" },
    { name = "charset-normalizer" },
    { name = "idna" },
    { name = "urllib3" },
]
sdist = { url = "https://files.pythonhosted.org/packages/63/70/2bf7780ad2d390a8d301ad0b550f1581eadbd9a20f896afe06353c2a2913/requests-2.32.3.tar.gz", hash = "sha256:55365417734eb18255590a9ff9eb97e9e1da868d4ccd6402399eaf68af20a760", size = 131218 }
wheels = [
    { url = "https://files.pythonhosted.org/packages/f9/9b/335f9764261e915ed497fcdeb11df5dfd6f7bf257d4a6a2a686d80da4d54/requests-2.32.3-py3-none-any.whl", hash = "sha256:70761cfe03c773ceb22aa2f671b4757976145175cdfca038c02654d061d6dcc6", size = 64928 },
]

[[package]]
name = "rich"
version = "13.9.4"
source = { registry = "https://pypi.org/simple" }
dependencies = [
    { name = "markdown-it-py" },
    { name = "pygments" },
]
sdist = { url = "https://files.pythonhosted.org/packages/ab/3a/0316b28d0761c6734d6bc14e770d85506c986c85ffb239e688eeaab2c2bc/rich-13.9.4.tar.gz", hash = "sha256:439594978a49a09530cff7ebc4b5c7103ef57baf48d5ea3184f21d9a2befa098", size = 223149 }
wheels = [
    { url = "https://files.pythonhosted.org/packages/19/71/39c7c0d87f8d4e6c020a393182060eaefeeae6c01dab6a84ec346f2567df/rich-13.9.4-py3-none-any.whl", hash = "sha256:6049d5e6ec054bf2779ab3358186963bac2ea89175919d699e378b99738c2a90", size = 242424 },
]

[[package]]
name = "rsa"
version = "4.9"
source = { registry = "https://pypi.org/simple" }
dependencies = [
    { name = "pyasn1" },
]
sdist = { url = "https://files.pythonhosted.org/packages/aa/65/7d973b89c4d2351d7fb232c2e452547ddfa243e93131e7cfa766da627b52/rsa-4.9.tar.gz", hash = "sha256:e38464a49c6c85d7f1351b0126661487a7e0a14a50f1675ec50eb34d4f20ef21", size = 29711 }
wheels = [
    { url = "https://files.pythonhosted.org/packages/49/97/fa78e3d2f65c02c8e1268b9aba606569fe97f6c8f7c2d74394553347c145/rsa-4.9-py3-none-any.whl", hash = "sha256:90260d9058e514786967344d0ef75fa8727eed8a7d2e43ce9f4bcf1b536174f7", size = 34315 },
]

[[package]]
name = "ruff"
version = "0.11.4"
source = { registry = "https://pypi.org/simple" }
sdist = { url = "https://files.pythonhosted.org/packages/e8/5b/3ae20f89777115944e89c2d8c2e795dcc5b9e04052f76d5347e35e0da66e/ruff-0.11.4.tar.gz", hash = "sha256:f45bd2fb1a56a5a85fae3b95add03fb185a0b30cf47f5edc92aa0355ca1d7407", size = 3933063 }
wheels = [
    { url = "https://files.pythonhosted.org/packages/9c/db/baee59ac88f57527fcbaad3a7b309994e42329c6bc4d4d2b681a3d7b5426/ruff-0.11.4-py3-none-linux_armv6l.whl", hash = "sha256:d9f4a761ecbde448a2d3e12fb398647c7f0bf526dbc354a643ec505965824ed2", size = 10106493 },
    { url = "https://files.pythonhosted.org/packages/c1/d6/9a0962cbb347f4ff98b33d699bf1193ff04ca93bed4b4222fd881b502154/ruff-0.11.4-py3-none-macosx_10_12_x86_64.whl", hash = "sha256:8c1747d903447d45ca3d40c794d1a56458c51e5cc1bc77b7b64bd2cf0b1626cc", size = 10876382 },
    { url = "https://files.pythonhosted.org/packages/3a/8f/62bab0c7d7e1ae3707b69b157701b41c1ccab8f83e8501734d12ea8a839f/ruff-0.11.4-py3-none-macosx_11_0_arm64.whl", hash = "sha256:51a6494209cacca79e121e9b244dc30d3414dac8cc5afb93f852173a2ecfc906", size = 10237050 },
    { url = "https://files.pythonhosted.org/packages/09/96/e296965ae9705af19c265d4d441958ed65c0c58fc4ec340c27cc9d2a1f5b/ruff-0.11.4-py3-none-manylinux_2_17_aarch64.manylinux2014_aarch64.whl", hash = "sha256:3f171605f65f4fc49c87f41b456e882cd0c89e4ac9d58e149a2b07930e1d466f", size = 10424984 },
    { url = "https://files.pythonhosted.org/packages/e5/56/644595eb57d855afed6e54b852e2df8cd5ca94c78043b2f29bdfb29882d5/ruff-0.11.4-py3-none-manylinux_2_17_armv7l.manylinux2014_armv7l.whl", hash = "sha256:ebf99ea9af918878e6ce42098981fc8c1db3850fef2f1ada69fb1dcdb0f8e79e", size = 9957438 },
    { url = "https://files.pythonhosted.org/packages/86/83/9d3f3bed0118aef3e871ded9e5687fb8c5776bde233427fd9ce0a45db2d4/ruff-0.11.4-py3-none-manylinux_2_17_i686.manylinux2014_i686.whl", hash = "sha256:edad2eac42279df12e176564a23fc6f4aaeeb09abba840627780b1bb11a9d223", size = 11547282 },
    { url = "https://files.pythonhosted.org/packages/40/e6/0c6e4f5ae72fac5ccb44d72c0111f294a5c2c8cc5024afcb38e6bda5f4b3/ruff-0.11.4-py3-none-manylinux_2_17_ppc64.manylinux2014_ppc64.whl", hash = "sha256:f103a848be9ff379fc19b5d656c1f911d0a0b4e3e0424f9532ececf319a4296e", size = 12182020 },
    { url = "https://files.pythonhosted.org/packages/b5/92/4aed0e460aeb1df5ea0c2fbe8d04f9725cccdb25d8da09a0d3f5b8764bf8/ruff-0.11.4-py3-none-manylinux_2_17_ppc64le.manylinux2014_ppc64le.whl", hash = "sha256:193e6fac6eb60cc97b9f728e953c21cc38a20077ed64f912e9d62b97487f3f2d", size = 11679154 },
    { url = "https://files.pythonhosted.org/packages/1b/d3/7316aa2609f2c592038e2543483eafbc62a0e1a6a6965178e284808c095c/ruff-0.11.4-py3-none-manylinux_2_17_s390x.manylinux2014_s390x.whl", hash = "sha256:7af4e5f69b7c138be8dcffa5b4a061bf6ba6a3301f632a6bce25d45daff9bc99", size = 13905985 },
    { url = "https://files.pythonhosted.org/packages/63/80/734d3d17546e47ff99871f44ea7540ad2bbd7a480ed197fe8a1c8a261075/ruff-0.11.4-py3-none-manylinux_2_17_x86_64.manylinux2014_x86_64.whl", hash = "sha256:126b1bf13154aa18ae2d6c3c5efe144ec14b97c60844cfa6eb960c2a05188222", size = 11348343 },
    { url = "https://files.pythonhosted.org/packages/04/7b/70fc7f09a0161dce9613a4671d198f609e653d6f4ff9eee14d64c4c240fb/ruff-0.11.4-py3-none-musllinux_1_2_aarch64.whl", hash = "sha256:e8806daaf9dfa881a0ed603f8a0e364e4f11b6ed461b56cae2b1c0cab0645304", size = 10308487 },
    { url = "https://files.pythonhosted.org/packages/1a/22/1cdd62dabd678d75842bf4944fd889cf794dc9e58c18cc547f9eb28f95ed/ruff-0.11.4-py3-none-musllinux_1_2_armv7l.whl", hash = "sha256:5d94bb1cc2fc94a769b0eb975344f1b1f3d294da1da9ddbb5a77665feb3a3019", size = 9929091 },
    { url = "https://files.pythonhosted.org/packages/9f/20/40e0563506332313148e783bbc1e4276d657962cc370657b2fff20e6e058/ruff-0.11.4-py3-none-musllinux_1_2_i686.whl", hash = "sha256:995071203d0fe2183fc7a268766fd7603afb9996785f086b0d76edee8755c896", size = 10924659 },
    { url = "https://files.pythonhosted.org/packages/b5/41/eef9b7aac8819d9e942f617f9db296f13d2c4576806d604aba8db5a753f1/ruff-0.11.4-py3-none-musllinux_1_2_x86_64.whl", hash = "sha256:7a37ca937e307ea18156e775a6ac6e02f34b99e8c23fe63c1996185a4efe0751", size = 11428160 },
    { url = "https://files.pythonhosted.org/packages/ff/61/c488943414fb2b8754c02f3879de003e26efdd20f38167ded3fb3fc1cda3/ruff-0.11.4-py3-none-win32.whl", hash = "sha256:0e9365a7dff9b93af933dab8aebce53b72d8f815e131796268709890b4a83270", size = 10311496 },
    { url = "https://files.pythonhosted.org/packages/b6/2b/2a1c8deb5f5dfa3871eb7daa41492c4d2b2824a74d2b38e788617612a66d/ruff-0.11.4-py3-none-win_amd64.whl", hash = "sha256:5a9fa1c69c7815e39fcfb3646bbfd7f528fa8e2d4bebdcf4c2bd0fa037a255fb", size = 11399146 },
    { url = "https://files.pythonhosted.org/packages/4f/03/3aec4846226d54a37822e4c7ea39489e4abd6f88388fba74e3d4abe77300/ruff-0.11.4-py3-none-win_arm64.whl", hash = "sha256:d435db6b9b93d02934cf61ef332e66af82da6d8c69aefdea5994c89997c7a0fc", size = 10450306 },
]

[[package]]
name = "s3transfer"
version = "0.11.4"
source = { registry = "https://pypi.org/simple" }
dependencies = [
    { name = "botocore" },
]
sdist = { url = "https://files.pythonhosted.org/packages/0f/ec/aa1a215e5c126fe5decbee2e107468f51d9ce190b9763cb649f76bb45938/s3transfer-0.11.4.tar.gz", hash = "sha256:559f161658e1cf0a911f45940552c696735f5c74e64362e515f333ebed87d679", size = 148419 }
wheels = [
    { url = "https://files.pythonhosted.org/packages/86/62/8d3fc3ec6640161a5649b2cddbbf2b9fa39c92541225b33f117c37c5a2eb/s3transfer-0.11.4-py3-none-any.whl", hash = "sha256:ac265fa68318763a03bf2dc4f39d5cbd6a9e178d81cc9483ad27da33637e320d", size = 84412 },
]

[[package]]
name = "sentry-sdk"
version = "2.25.1"
source = { registry = "https://pypi.org/simple" }
dependencies = [
    { name = "certifi" },
    { name = "urllib3" },
]
sdist = { url = "https://files.pythonhosted.org/packages/85/2f/a0f732270cc7c1834f5ec45539aec87c360d5483a8bd788217a9102ccfbd/sentry_sdk-2.25.1.tar.gz", hash = "sha256:f9041b7054a7cf12d41eadabe6458ce7c6d6eea7a97cfe1b760b6692e9562cf0", size = 322190 }
wheels = [
    { url = "https://files.pythonhosted.org/packages/96/b6/84049ab0967affbc7cc7590d86ae0170c1b494edb69df8786707100420e5/sentry_sdk-2.25.1-py2.py3-none-any.whl", hash = "sha256:60b016d0772789454dc55a284a6a44212044d4a16d9f8448725effee97aaf7f6", size = 339851 },
]

[[package]]
name = "six"
version = "1.17.0"
source = { registry = "https://pypi.org/simple" }
sdist = { url = "https://files.pythonhosted.org/packages/94/e7/b2c673351809dca68a0e064b6af791aa332cf192da575fd474ed7d6f16a2/six-1.17.0.tar.gz", hash = "sha256:ff70335d468e7eb6ec65b95b99d3a2836546063f63acc5171de367e834932a81", size = 34031 }
wheels = [
    { url = "https://files.pythonhosted.org/packages/b7/ce/149a00dd41f10bc29e5921b496af8b574d8413afcd5e30dfa0ed46c2cc5e/six-1.17.0-py2.py3-none-any.whl", hash = "sha256:4721f391ed90541fddacab5acf947aa0d3dc7d27b2e1e8eda2be8970586c3274", size = 11050 },
]

[[package]]
name = "sniffio"
version = "1.3.1"
source = { registry = "https://pypi.org/simple" }
sdist = { url = "https://files.pythonhosted.org/packages/a2/87/a6771e1546d97e7e041b6ae58d80074f81b7d5121207425c964ddf5cfdbd/sniffio-1.3.1.tar.gz", hash = "sha256:f4324edc670a0f49750a81b895f35c3adb843cca46f0530f79fc1babb23789dc", size = 20372 }
wheels = [
    { url = "https://files.pythonhosted.org/packages/e9/44/75a9c9421471a6c4805dbf2356f7c181a29c1879239abab1ea2cc8f38b40/sniffio-1.3.1-py3-none-any.whl", hash = "sha256:2f6da418d1f1e0fddd844478f41680e794e6051915791a034ff65e5f100525a2", size = 10235 },
]

[[package]]
name = "starlette"
version = "0.46.1"
source = { registry = "https://pypi.org/simple" }
dependencies = [
    { name = "anyio" },
]
sdist = { url = "https://files.pythonhosted.org/packages/04/1b/52b27f2e13ceedc79a908e29eac426a63465a1a01248e5f24aa36a62aeb3/starlette-0.46.1.tar.gz", hash = "sha256:3c88d58ee4bd1bb807c0d1acb381838afc7752f9ddaec81bbe4383611d833230", size = 2580102 }
wheels = [
    { url = "https://files.pythonhosted.org/packages/a0/4b/528ccf7a982216885a1ff4908e886b8fb5f19862d1962f56a3fce2435a70/starlette-0.46.1-py3-none-any.whl", hash = "sha256:77c74ed9d2720138b25875133f3a2dae6d854af2ec37dceb56aef370c1d8a227", size = 71995 },
]

[[package]]
name = "termcolor"
version = "3.0.1"
source = { registry = "https://pypi.org/simple" }
sdist = { url = "https://files.pythonhosted.org/packages/f8/b6/8e2aaa8aeb570b5cc955cd913b083d96c5447bbe27eaf330dfd7cc8e3329/termcolor-3.0.1.tar.gz", hash = "sha256:a6abd5c6e1284cea2934443ba806e70e5ec8fd2449021be55c280f8a3731b611", size = 12935 }
wheels = [
    { url = "https://files.pythonhosted.org/packages/a6/7e/a574ccd49ad07e8b117407bac361f1e096b01f1b620365daf60ff702c936/termcolor-3.0.1-py3-none-any.whl", hash = "sha256:da1ed4ec8a5dc5b2e17476d859febdb3cccb612be1c36e64511a6f2485c10c69", size = 7157 },
]

[[package]]
name = "tqdm"
version = "4.67.1"
source = { registry = "https://pypi.org/simple" }
dependencies = [
    { name = "colorama", marker = "sys_platform == 'win32'" },
]
sdist = { url = "https://files.pythonhosted.org/packages/a8/4b/29b4ef32e036bb34e4ab51796dd745cdba7ed47ad142a9f4a1eb8e0c744d/tqdm-4.67.1.tar.gz", hash = "sha256:f8aef9c52c08c13a65f30ea34f4e5aac3fd1a34959879d7e59e63027286627f2", size = 169737 }
wheels = [
    { url = "https://files.pythonhosted.org/packages/d0/30/dc54f88dd4a2b5dc8a0279bdd7270e735851848b762aeb1c1184ed1f6b14/tqdm-4.67.1-py3-none-any.whl", hash = "sha256:26445eca388f82e72884e0d580d5464cd801a3ea01e63e5601bdff9ba6a48de2", size = 78540 },
]

[[package]]
name = "typing-extensions"
version = "4.12.2"
source = { registry = "https://pypi.org/simple" }
sdist = { url = "https://files.pythonhosted.org/packages/df/db/f35a00659bc03fec321ba8bce9420de607a1d37f8342eee1863174c69557/typing_extensions-4.12.2.tar.gz", hash = "sha256:1a7ead55c7e559dd4dee8856e3a88b41225abfe1ce8df57b7c13915fe121ffb8", size = 85321 }
wheels = [
    { url = "https://files.pythonhosted.org/packages/26/9f/ad63fc0248c5379346306f8668cda6e2e2e9c95e01216d2b8ffd9ff037d0/typing_extensions-4.12.2-py3-none-any.whl", hash = "sha256:04e5ca0351e0f3f85c6853954072df659d0d13fac324d0072316b67d7794700d", size = 37438 },
]

[[package]]
name = "urllib3"
version = "2.3.0"
source = { registry = "https://pypi.org/simple" }
sdist = { url = "https://files.pythonhosted.org/packages/aa/63/e53da845320b757bf29ef6a9062f5c669fe997973f966045cb019c3f4b66/urllib3-2.3.0.tar.gz", hash = "sha256:f8c5449b3cf0861679ce7e0503c7b44b5ec981bec0d1d3795a07f1ba96f0204d", size = 307268 }
wheels = [
    { url = "https://files.pythonhosted.org/packages/c8/19/4ec628951a74043532ca2cf5d97b7b14863931476d117c471e8e2b1eb39f/urllib3-2.3.0-py3-none-any.whl", hash = "sha256:1cee9ad369867bfdbbb48b7dd50374c0967a0bb7710050facf0dd6911440e3df", size = 128369 },
]

[[package]]
name = "uvicorn"
version = "0.34.0"
source = { registry = "https://pypi.org/simple" }
dependencies = [
    { name = "click" },
    { name = "h11" },
]
sdist = { url = "https://files.pythonhosted.org/packages/4b/4d/938bd85e5bf2edeec766267a5015ad969730bb91e31b44021dfe8b22df6c/uvicorn-0.34.0.tar.gz", hash = "sha256:404051050cd7e905de2c9a7e61790943440b3416f49cb409f965d9dcd0fa73e9", size = 76568 }
wheels = [
    { url = "https://files.pythonhosted.org/packages/61/14/33a3a1352cfa71812a3a21e8c9bfb83f60b0011f5e36f2b1399d51928209/uvicorn-0.34.0-py3-none-any.whl", hash = "sha256:023dc038422502fa28a09c7a30bf2b6991512da7dcdb8fd35fe57cfc154126f4", size = 62315 },
]

[[package]]
name = "watchtower"
version = "3.4.0"
source = { registry = "https://pypi.org/simple" }
dependencies = [
    { name = "boto3" },
]
sdist = { url = "https://files.pythonhosted.org/packages/f6/e1/40e6940383b7202e7c12343ab58c4a0acd5552217d829a4f0ed19cd9cf0b/watchtower-3.4.0.tar.gz", hash = "sha256:7d3c116aff72a73ce8f6fc0addd1d0daa04d3f9d53d87cedca3a5a65a264bf7d", size = 27128 }
wheels = [
    { url = "https://files.pythonhosted.org/packages/35/ac/7caa56d4cf82e66b5cdc46d7fa6edd0d4bcd407ec33e46f28a8be83cca28/watchtower-3.4.0-py3-none-any.whl", hash = "sha256:5eac65cbf2a7350bb43c3518485230a6135ed7dec7ccb88468828d68ab9fea26", size = 18022 },
]

[[package]]
name = "websockets"
version = "15.0.1"
source = { registry = "https://pypi.org/simple" }
sdist = { url = "https://files.pythonhosted.org/packages/21/e6/26d09fab466b7ca9c7737474c52be4f76a40301b08362eb2dbc19dcc16c1/websockets-15.0.1.tar.gz", hash = "sha256:82544de02076bafba038ce055ee6412d68da13ab47f0c60cab827346de828dee", size = 177016 }
wheels = [
    { url = "https://files.pythonhosted.org/packages/51/6b/4545a0d843594f5d0771e86463606a3988b5a09ca5123136f8a76580dd63/websockets-15.0.1-cp312-cp312-macosx_10_13_universal2.whl", hash = "sha256:3e90baa811a5d73f3ca0bcbf32064d663ed81318ab225ee4f427ad4e26e5aff3", size = 175437 },
    { url = "https://files.pythonhosted.org/packages/f4/71/809a0f5f6a06522af902e0f2ea2757f71ead94610010cf570ab5c98e99ed/websockets-15.0.1-cp312-cp312-macosx_10_13_x86_64.whl", hash = "sha256:592f1a9fe869c778694f0aa806ba0374e97648ab57936f092fd9d87f8bc03665", size = 173096 },
    { url = "https://files.pythonhosted.org/packages/3d/69/1a681dd6f02180916f116894181eab8b2e25b31e484c5d0eae637ec01f7c/websockets-15.0.1-cp312-cp312-macosx_11_0_arm64.whl", hash = "sha256:0701bc3cfcb9164d04a14b149fd74be7347a530ad3bbf15ab2c678a2cd3dd9a2", size = 173332 },
    { url = "https://files.pythonhosted.org/packages/a6/02/0073b3952f5bce97eafbb35757f8d0d54812b6174ed8dd952aa08429bcc3/websockets-15.0.1-cp312-cp312-manylinux_2_17_aarch64.manylinux2014_aarch64.whl", hash = "sha256:e8b56bdcdb4505c8078cb6c7157d9811a85790f2f2b3632c7d1462ab5783d215", size = 183152 },
    { url = "https://files.pythonhosted.org/packages/74/45/c205c8480eafd114b428284840da0b1be9ffd0e4f87338dc95dc6ff961a1/websockets-15.0.1-cp312-cp312-manylinux_2_5_i686.manylinux1_i686.manylinux_2_17_i686.manylinux2014_i686.whl", hash = "sha256:0af68c55afbd5f07986df82831c7bff04846928ea8d1fd7f30052638788bc9b5", size = 182096 },
    { url = "https://files.pythonhosted.org/packages/14/8f/aa61f528fba38578ec553c145857a181384c72b98156f858ca5c8e82d9d3/websockets-15.0.1-cp312-cp312-manylinux_2_5_x86_64.manylinux1_x86_64.manylinux_2_17_x86_64.manylinux2014_x86_64.whl", hash = "sha256:64dee438fed052b52e4f98f76c5790513235efaa1ef7f3f2192c392cd7c91b65", size = 182523 },
    { url = "https://files.pythonhosted.org/packages/ec/6d/0267396610add5bc0d0d3e77f546d4cd287200804fe02323797de77dbce9/websockets-15.0.1-cp312-cp312-musllinux_1_2_aarch64.whl", hash = "sha256:d5f6b181bb38171a8ad1d6aa58a67a6aa9d4b38d0f8c5f496b9e42561dfc62fe", size = 182790 },
    { url = "https://files.pythonhosted.org/packages/02/05/c68c5adbf679cf610ae2f74a9b871ae84564462955d991178f95a1ddb7dd/websockets-15.0.1-cp312-cp312-musllinux_1_2_i686.whl", hash = "sha256:5d54b09eba2bada6011aea5375542a157637b91029687eb4fdb2dab11059c1b4", size = 182165 },
    { url = "https://files.pythonhosted.org/packages/29/93/bb672df7b2f5faac89761cb5fa34f5cec45a4026c383a4b5761c6cea5c16/websockets-15.0.1-cp312-cp312-musllinux_1_2_x86_64.whl", hash = "sha256:3be571a8b5afed347da347bfcf27ba12b069d9d7f42cb8c7028b5e98bbb12597", size = 182160 },
    { url = "https://files.pythonhosted.org/packages/ff/83/de1f7709376dc3ca9b7eeb4b9a07b4526b14876b6d372a4dc62312bebee0/websockets-15.0.1-cp312-cp312-win32.whl", hash = "sha256:c338ffa0520bdb12fbc527265235639fb76e7bc7faafbb93f6ba80d9c06578a9", size = 176395 },
    { url = "https://files.pythonhosted.org/packages/7d/71/abf2ebc3bbfa40f391ce1428c7168fb20582d0ff57019b69ea20fa698043/websockets-15.0.1-cp312-cp312-win_amd64.whl", hash = "sha256:fcd5cf9e305d7b8338754470cf69cf81f420459dbae8a3b40cee57417f4614a7", size = 176841 },
    { url = "https://files.pythonhosted.org/packages/cb/9f/51f0cf64471a9d2b4d0fc6c534f323b664e7095640c34562f5182e5a7195/websockets-15.0.1-cp313-cp313-macosx_10_13_universal2.whl", hash = "sha256:ee443ef070bb3b6ed74514f5efaa37a252af57c90eb33b956d35c8e9c10a1931", size = 175440 },
    { url = "https://files.pythonhosted.org/packages/8a/05/aa116ec9943c718905997412c5989f7ed671bc0188ee2ba89520e8765d7b/websockets-15.0.1-cp313-cp313-macosx_10_13_x86_64.whl", hash = "sha256:5a939de6b7b4e18ca683218320fc67ea886038265fd1ed30173f5ce3f8e85675", size = 173098 },
    { url = "https://files.pythonhosted.org/packages/ff/0b/33cef55ff24f2d92924923c99926dcce78e7bd922d649467f0eda8368923/websockets-15.0.1-cp313-cp313-macosx_11_0_arm64.whl", hash = "sha256:746ee8dba912cd6fc889a8147168991d50ed70447bf18bcda7039f7d2e3d9151", size = 173329 },
    { url = "https://files.pythonhosted.org/packages/31/1d/063b25dcc01faa8fada1469bdf769de3768b7044eac9d41f734fd7b6ad6d/websockets-15.0.1-cp313-cp313-manylinux_2_17_aarch64.manylinux2014_aarch64.whl", hash = "sha256:595b6c3969023ecf9041b2936ac3827e4623bfa3ccf007575f04c5a6aa318c22", size = 183111 },
    { url = "https://files.pythonhosted.org/packages/93/53/9a87ee494a51bf63e4ec9241c1ccc4f7c2f45fff85d5bde2ff74fcb68b9e/websockets-15.0.1-cp313-cp313-manylinux_2_5_i686.manylinux1_i686.manylinux_2_17_i686.manylinux2014_i686.whl", hash = "sha256:3c714d2fc58b5ca3e285461a4cc0c9a66bd0e24c5da9911e30158286c9b5be7f", size = 182054 },
    { url = "https://files.pythonhosted.org/packages/ff/b2/83a6ddf56cdcbad4e3d841fcc55d6ba7d19aeb89c50f24dd7e859ec0805f/websockets-15.0.1-cp313-cp313-manylinux_2_5_x86_64.manylinux1_x86_64.manylinux_2_17_x86_64.manylinux2014_x86_64.whl", hash = "sha256:0f3c1e2ab208db911594ae5b4f79addeb3501604a165019dd221c0bdcabe4db8", size = 182496 },
    { url = "https://files.pythonhosted.org/packages/98/41/e7038944ed0abf34c45aa4635ba28136f06052e08fc2168520bb8b25149f/websockets-15.0.1-cp313-cp313-musllinux_1_2_aarch64.whl", hash = "sha256:229cf1d3ca6c1804400b0a9790dc66528e08a6a1feec0d5040e8b9eb14422375", size = 182829 },
    { url = "https://files.pythonhosted.org/packages/e0/17/de15b6158680c7623c6ef0db361da965ab25d813ae54fcfeae2e5b9ef910/websockets-15.0.1-cp313-cp313-musllinux_1_2_i686.whl", hash = "sha256:756c56e867a90fb00177d530dca4b097dd753cde348448a1012ed6c5131f8b7d", size = 182217 },
    { url = "https://files.pythonhosted.org/packages/33/2b/1f168cb6041853eef0362fb9554c3824367c5560cbdaad89ac40f8c2edfc/websockets-15.0.1-cp313-cp313-musllinux_1_2_x86_64.whl", hash = "sha256:558d023b3df0bffe50a04e710bc87742de35060580a293c2a984299ed83bc4e4", size = 182195 },
    { url = "https://files.pythonhosted.org/packages/86/eb/20b6cdf273913d0ad05a6a14aed4b9a85591c18a987a3d47f20fa13dcc47/websockets-15.0.1-cp313-cp313-win32.whl", hash = "sha256:ba9e56e8ceeeedb2e080147ba85ffcd5cd0711b89576b83784d8605a7df455fa", size = 176393 },
    { url = "https://files.pythonhosted.org/packages/1b/6c/c65773d6cab416a64d191d6ee8a8b1c68a09970ea6909d16965d26bfed1e/websockets-15.0.1-cp313-cp313-win_amd64.whl", hash = "sha256:e09473f095a819042ecb2ab9465aee615bd9c2028e4ef7d933600a8401c79561", size = 176837 },
    { url = "https://files.pythonhosted.org/packages/fa/a8/5b41e0da817d64113292ab1f8247140aac61cbf6cfd085d6a0fa77f4984f/websockets-15.0.1-py3-none-any.whl", hash = "sha256:f7a866fbc1e97b5c617ee4116daaa09b722101d4a3c170c787450ba409f9736f", size = 169743 },
]

[[package]]
name = "wmctrl"
version = "0.5"
source = { registry = "https://pypi.org/simple" }
dependencies = [
    { name = "attrs" },
]
sdist = { url = "https://files.pythonhosted.org/packages/60/d9/6625ead93412c5ce86db1f8b4f2a70b8043e0a7c1d30099ba3c6a81641ff/wmctrl-0.5.tar.gz", hash = "sha256:7839a36b6fe9e2d6fd22304e5dc372dbced2116ba41283ea938b2da57f53e962", size = 5202 }
wheels = [
    { url = "https://files.pythonhosted.org/packages/13/ca/723e3f8185738d7947f14ee7dc663b59415c6dee43bd71575f8c7f5cd6be/wmctrl-0.5-py2.py3-none-any.whl", hash = "sha256:ae695c1863a314c899e7cf113f07c0da02a394b968c4772e1936219d9234ddd7", size = 4268 },
]

[[package]]
name = "wrapt"
version = "1.17.2"
source = { registry = "https://pypi.org/simple" }
sdist = { url = "https://files.pythonhosted.org/packages/c3/fc/e91cc220803d7bc4db93fb02facd8461c37364151b8494762cc88b0fbcef/wrapt-1.17.2.tar.gz", hash = "sha256:41388e9d4d1522446fe79d3213196bd9e3b301a336965b9e27ca2788ebd122f3", size = 55531 }
wheels = [
    { url = "https://files.pythonhosted.org/packages/a1/bd/ab55f849fd1f9a58ed7ea47f5559ff09741b25f00c191231f9f059c83949/wrapt-1.17.2-cp312-cp312-macosx_10_13_universal2.whl", hash = "sha256:d5e2439eecc762cd85e7bd37161d4714aa03a33c5ba884e26c81559817ca0925", size = 53799 },
    { url = "https://files.pythonhosted.org/packages/53/18/75ddc64c3f63988f5a1d7e10fb204ffe5762bc663f8023f18ecaf31a332e/wrapt-1.17.2-cp312-cp312-macosx_10_13_x86_64.whl", hash = "sha256:3fc7cb4c1c744f8c05cd5f9438a3caa6ab94ce8344e952d7c45a8ed59dd88392", size = 38821 },
    { url = "https://files.pythonhosted.org/packages/48/2a/97928387d6ed1c1ebbfd4efc4133a0633546bec8481a2dd5ec961313a1c7/wrapt-1.17.2-cp312-cp312-macosx_11_0_arm64.whl", hash = "sha256:8fdbdb757d5390f7c675e558fd3186d590973244fab0c5fe63d373ade3e99d40", size = 38919 },
    { url = "https://files.pythonhosted.org/packages/73/54/3bfe5a1febbbccb7a2f77de47b989c0b85ed3a6a41614b104204a788c20e/wrapt-1.17.2-cp312-cp312-manylinux_2_17_aarch64.manylinux2014_aarch64.whl", hash = "sha256:5bb1d0dbf99411f3d871deb6faa9aabb9d4e744d67dcaaa05399af89d847a91d", size = 88721 },
    { url = "https://files.pythonhosted.org/packages/25/cb/7262bc1b0300b4b64af50c2720ef958c2c1917525238d661c3e9a2b71b7b/wrapt-1.17.2-cp312-cp312-manylinux_2_5_i686.manylinux1_i686.manylinux_2_17_i686.manylinux2014_i686.whl", hash = "sha256:d18a4865f46b8579d44e4fe1e2bcbc6472ad83d98e22a26c963d46e4c125ef0b", size = 80899 },
    { url = "https://files.pythonhosted.org/packages/2a/5a/04cde32b07a7431d4ed0553a76fdb7a61270e78c5fd5a603e190ac389f14/wrapt-1.17.2-cp312-cp312-manylinux_2_5_x86_64.manylinux1_x86_64.manylinux_2_17_x86_64.manylinux2014_x86_64.whl", hash = "sha256:bc570b5f14a79734437cb7b0500376b6b791153314986074486e0b0fa8d71d98", size = 89222 },
    { url = "https://files.pythonhosted.org/packages/09/28/2e45a4f4771fcfb109e244d5dbe54259e970362a311b67a965555ba65026/wrapt-1.17.2-cp312-cp312-musllinux_1_2_aarch64.whl", hash = "sha256:6d9187b01bebc3875bac9b087948a2bccefe464a7d8f627cf6e48b1bbae30f82", size = 86707 },
    { url = "https://files.pythonhosted.org/packages/c6/d2/dcb56bf5f32fcd4bd9aacc77b50a539abdd5b6536872413fd3f428b21bed/wrapt-1.17.2-cp312-cp312-musllinux_1_2_i686.whl", hash = "sha256:9e8659775f1adf02eb1e6f109751268e493c73716ca5761f8acb695e52a756ae", size = 79685 },
    { url = "https://files.pythonhosted.org/packages/80/4e/eb8b353e36711347893f502ce91c770b0b0929f8f0bed2670a6856e667a9/wrapt-1.17.2-cp312-cp312-musllinux_1_2_x86_64.whl", hash = "sha256:e8b2816ebef96d83657b56306152a93909a83f23994f4b30ad4573b00bd11bb9", size = 87567 },
    { url = "https://files.pythonhosted.org/packages/17/27/4fe749a54e7fae6e7146f1c7d914d28ef599dacd4416566c055564080fe2/wrapt-1.17.2-cp312-cp312-win32.whl", hash = "sha256:468090021f391fe0056ad3e807e3d9034e0fd01adcd3bdfba977b6fdf4213ea9", size = 36672 },
    { url = "https://files.pythonhosted.org/packages/15/06/1dbf478ea45c03e78a6a8c4be4fdc3c3bddea5c8de8a93bc971415e47f0f/wrapt-1.17.2-cp312-cp312-win_amd64.whl", hash = "sha256:ec89ed91f2fa8e3f52ae53cd3cf640d6feff92ba90d62236a81e4e563ac0e991", size = 38865 },
    { url = "https://files.pythonhosted.org/packages/ce/b9/0ffd557a92f3b11d4c5d5e0c5e4ad057bd9eb8586615cdaf901409920b14/wrapt-1.17.2-cp313-cp313-macosx_10_13_universal2.whl", hash = "sha256:6ed6ffac43aecfe6d86ec5b74b06a5be33d5bb9243d055141e8cabb12aa08125", size = 53800 },
    { url = "https://files.pythonhosted.org/packages/c0/ef/8be90a0b7e73c32e550c73cfb2fa09db62234227ece47b0e80a05073b375/wrapt-1.17.2-cp313-cp313-macosx_10_13_x86_64.whl", hash = "sha256:35621ae4c00e056adb0009f8e86e28eb4a41a4bfa8f9bfa9fca7d343fe94f998", size = 38824 },
    { url = "https://files.pythonhosted.org/packages/36/89/0aae34c10fe524cce30fe5fc433210376bce94cf74d05b0d68344c8ba46e/wrapt-1.17.2-cp313-cp313-macosx_11_0_arm64.whl", hash = "sha256:a604bf7a053f8362d27eb9fefd2097f82600b856d5abe996d623babd067b1ab5", size = 38920 },
    { url = "https://files.pythonhosted.org/packages/3b/24/11c4510de906d77e0cfb5197f1b1445d4fec42c9a39ea853d482698ac681/wrapt-1.17.2-cp313-cp313-manylinux_2_17_aarch64.manylinux2014_aarch64.whl", hash = "sha256:5cbabee4f083b6b4cd282f5b817a867cf0b1028c54d445b7ec7cfe6505057cf8", size = 88690 },
    { url = "https://files.pythonhosted.org/packages/71/d7/cfcf842291267bf455b3e266c0c29dcb675b5540ee8b50ba1699abf3af45/wrapt-1.17.2-cp313-cp313-manylinux_2_5_i686.manylinux1_i686.manylinux_2_17_i686.manylinux2014_i686.whl", hash = "sha256:49703ce2ddc220df165bd2962f8e03b84c89fee2d65e1c24a7defff6f988f4d6", size = 80861 },
    { url = "https://files.pythonhosted.org/packages/d5/66/5d973e9f3e7370fd686fb47a9af3319418ed925c27d72ce16b791231576d/wrapt-1.17.2-cp313-cp313-manylinux_2_5_x86_64.manylinux1_x86_64.manylinux_2_17_x86_64.manylinux2014_x86_64.whl", hash = "sha256:8112e52c5822fc4253f3901b676c55ddf288614dc7011634e2719718eaa187dc", size = 89174 },
    { url = "https://files.pythonhosted.org/packages/a7/d3/8e17bb70f6ae25dabc1aaf990f86824e4fd98ee9cadf197054e068500d27/wrapt-1.17.2-cp313-cp313-musllinux_1_2_aarch64.whl", hash = "sha256:9fee687dce376205d9a494e9c121e27183b2a3df18037f89d69bd7b35bcf59e2", size = 86721 },
    { url = "https://files.pythonhosted.org/packages/6f/54/f170dfb278fe1c30d0ff864513cff526d624ab8de3254b20abb9cffedc24/wrapt-1.17.2-cp313-cp313-musllinux_1_2_i686.whl", hash = "sha256:18983c537e04d11cf027fbb60a1e8dfd5190e2b60cc27bc0808e653e7b218d1b", size = 79763 },
    { url = "https://files.pythonhosted.org/packages/4a/98/de07243751f1c4a9b15c76019250210dd3486ce098c3d80d5f729cba029c/wrapt-1.17.2-cp313-cp313-musllinux_1_2_x86_64.whl", hash = "sha256:703919b1633412ab54bcf920ab388735832fdcb9f9a00ae49387f0fe67dad504", size = 87585 },
    { url = "https://files.pythonhosted.org/packages/f9/f0/13925f4bd6548013038cdeb11ee2cbd4e37c30f8bfd5db9e5a2a370d6e20/wrapt-1.17.2-cp313-cp313-win32.whl", hash = "sha256:abbb9e76177c35d4e8568e58650aa6926040d6a9f6f03435b7a522bf1c487f9a", size = 36676 },
    { url = "https://files.pythonhosted.org/packages/bf/ae/743f16ef8c2e3628df3ddfd652b7d4c555d12c84b53f3d8218498f4ade9b/wrapt-1.17.2-cp313-cp313-win_amd64.whl", hash = "sha256:69606d7bb691b50a4240ce6b22ebb319c1cfb164e5f6569835058196e0f3a845", size = 38871 },
    { url = "https://files.pythonhosted.org/packages/3d/bc/30f903f891a82d402ffb5fda27ec1d621cc97cb74c16fea0b6141f1d4e87/wrapt-1.17.2-cp313-cp313t-macosx_10_13_universal2.whl", hash = "sha256:4a721d3c943dae44f8e243b380cb645a709ba5bd35d3ad27bc2ed947e9c68192", size = 56312 },
    { url = "https://files.pythonhosted.org/packages/8a/04/c97273eb491b5f1c918857cd26f314b74fc9b29224521f5b83f872253725/wrapt-1.17.2-cp313-cp313t-macosx_10_13_x86_64.whl", hash = "sha256:766d8bbefcb9e00c3ac3b000d9acc51f1b399513f44d77dfe0eb026ad7c9a19b", size = 40062 },
    { url = "https://files.pythonhosted.org/packages/4e/ca/3b7afa1eae3a9e7fefe499db9b96813f41828b9fdb016ee836c4c379dadb/wrapt-1.17.2-cp313-cp313t-macosx_11_0_arm64.whl", hash = "sha256:e496a8ce2c256da1eb98bd15803a79bee00fc351f5dfb9ea82594a3f058309e0", size = 40155 },
    { url = "https://files.pythonhosted.org/packages/89/be/7c1baed43290775cb9030c774bc53c860db140397047cc49aedaf0a15477/wrapt-1.17.2-cp313-cp313t-manylinux_2_17_aarch64.manylinux2014_aarch64.whl", hash = "sha256:40d615e4fe22f4ad3528448c193b218e077656ca9ccb22ce2cb20db730f8d306", size = 113471 },
    { url = "https://files.pythonhosted.org/packages/32/98/4ed894cf012b6d6aae5f5cc974006bdeb92f0241775addad3f8cd6ab71c8/wrapt-1.17.2-cp313-cp313t-manylinux_2_5_i686.manylinux1_i686.manylinux_2_17_i686.manylinux2014_i686.whl", hash = "sha256:a5aaeff38654462bc4b09023918b7f21790efb807f54c000a39d41d69cf552cb", size = 101208 },
    { url = "https://files.pythonhosted.org/packages/ea/fd/0c30f2301ca94e655e5e057012e83284ce8c545df7661a78d8bfca2fac7a/wrapt-1.17.2-cp313-cp313t-manylinux_2_5_x86_64.manylinux1_x86_64.manylinux_2_17_x86_64.manylinux2014_x86_64.whl", hash = "sha256:9a7d15bbd2bc99e92e39f49a04653062ee6085c0e18b3b7512a4f2fe91f2d681", size = 109339 },
    { url = "https://files.pythonhosted.org/packages/75/56/05d000de894c4cfcb84bcd6b1df6214297b8089a7bd324c21a4765e49b14/wrapt-1.17.2-cp313-cp313t-musllinux_1_2_aarch64.whl", hash = "sha256:e3890b508a23299083e065f435a492b5435eba6e304a7114d2f919d400888cc6", size = 110232 },
    { url = "https://files.pythonhosted.org/packages/53/f8/c3f6b2cf9b9277fb0813418e1503e68414cd036b3b099c823379c9575e6d/wrapt-1.17.2-cp313-cp313t-musllinux_1_2_i686.whl", hash = "sha256:8c8b293cd65ad716d13d8dd3624e42e5a19cc2a2f1acc74b30c2c13f15cb61a6", size = 100476 },
    { url = "https://files.pythonhosted.org/packages/a7/b1/0bb11e29aa5139d90b770ebbfa167267b1fc548d2302c30c8f7572851738/wrapt-1.17.2-cp313-cp313t-musllinux_1_2_x86_64.whl", hash = "sha256:4c82b8785d98cdd9fed4cac84d765d234ed3251bd6afe34cb7ac523cb93e8b4f", size = 106377 },
    { url = "https://files.pythonhosted.org/packages/6a/e1/0122853035b40b3f333bbb25f1939fc1045e21dd518f7f0922b60c156f7c/wrapt-1.17.2-cp313-cp313t-win32.whl", hash = "sha256:13e6afb7fe71fe7485a4550a8844cc9ffbe263c0f1a1eea569bc7091d4898555", size = 37986 },
    { url = "https://files.pythonhosted.org/packages/09/5e/1655cf481e079c1f22d0cabdd4e51733679932718dc23bf2db175f329b76/wrapt-1.17.2-cp313-cp313t-win_amd64.whl", hash = "sha256:eaf675418ed6b3b31c7a989fd007fa7c3be66ce14e5c3b27336383604c9da85c", size = 40750 },
    { url = "https://files.pythonhosted.org/packages/2d/82/f56956041adef78f849db6b289b282e72b55ab8045a75abad81898c28d19/wrapt-1.17.2-py3-none-any.whl", hash = "sha256:b18f2d1533a71f069c7f82d524a52599053d4c7166e9dd374ae2136b7f40f7c8", size = 23594 },
]

[[package]]
name = "yarl"
version = "1.18.3"
source = { registry = "https://pypi.org/simple" }
dependencies = [
    { name = "idna" },
    { name = "multidict" },
    { name = "propcache" },
]
sdist = { url = "https://files.pythonhosted.org/packages/b7/9d/4b94a8e6d2b51b599516a5cb88e5bc99b4d8d4583e468057eaa29d5f0918/yarl-1.18.3.tar.gz", hash = "sha256:ac1801c45cbf77b6c99242eeff4fffb5e4e73a800b5c4ad4fc0be5def634d2e1", size = 181062 }
wheels = [
    { url = "https://files.pythonhosted.org/packages/33/85/bd2e2729752ff4c77338e0102914897512e92496375e079ce0150a6dc306/yarl-1.18.3-cp312-cp312-macosx_10_13_universal2.whl", hash = "sha256:1dd4bdd05407ced96fed3d7f25dbbf88d2ffb045a0db60dbc247f5b3c5c25d50", size = 142644 },
    { url = "https://files.pythonhosted.org/packages/ff/74/1178322cc0f10288d7eefa6e4a85d8d2e28187ccab13d5b844e8b5d7c88d/yarl-1.18.3-cp312-cp312-macosx_10_13_x86_64.whl", hash = "sha256:7c33dd1931a95e5d9a772d0ac5e44cac8957eaf58e3c8da8c1414de7dd27c576", size = 94962 },
    { url = "https://files.pythonhosted.org/packages/be/75/79c6acc0261e2c2ae8a1c41cf12265e91628c8c58ae91f5ff59e29c0787f/yarl-1.18.3-cp312-cp312-macosx_11_0_arm64.whl", hash = "sha256:25b411eddcfd56a2f0cd6a384e9f4f7aa3efee14b188de13048c25b5e91f1640", size = 92795 },
    { url = "https://files.pythonhosted.org/packages/6b/32/927b2d67a412c31199e83fefdce6e645247b4fb164aa1ecb35a0f9eb2058/yarl-1.18.3-cp312-cp312-manylinux_2_17_aarch64.manylinux2014_aarch64.whl", hash = "sha256:436c4fc0a4d66b2badc6c5fc5ef4e47bb10e4fd9bf0c79524ac719a01f3607c2", size = 332368 },
    { url = "https://files.pythonhosted.org/packages/19/e5/859fca07169d6eceeaa4fde1997c91d8abde4e9a7c018e371640c2da2b71/yarl-1.18.3-cp312-cp312-manylinux_2_17_ppc64le.manylinux2014_ppc64le.whl", hash = "sha256:e35ef8683211db69ffe129a25d5634319a677570ab6b2eba4afa860f54eeaf75", size = 342314 },
    { url = "https://files.pythonhosted.org/packages/08/75/76b63ccd91c9e03ab213ef27ae6add2e3400e77e5cdddf8ed2dbc36e3f21/yarl-1.18.3-cp312-cp312-manylinux_2_17_s390x.manylinux2014_s390x.whl", hash = "sha256:84b2deecba4a3f1a398df819151eb72d29bfeb3b69abb145a00ddc8d30094512", size = 341987 },
    { url = "https://files.pythonhosted.org/packages/1a/e1/a097d5755d3ea8479a42856f51d97eeff7a3a7160593332d98f2709b3580/yarl-1.18.3-cp312-cp312-manylinux_2_17_x86_64.manylinux2014_x86_64.whl", hash = "sha256:00e5a1fea0fd4f5bfa7440a47eff01d9822a65b4488f7cff83155a0f31a2ecba", size = 336914 },
    { url = "https://files.pythonhosted.org/packages/0b/42/e1b4d0e396b7987feceebe565286c27bc085bf07d61a59508cdaf2d45e63/yarl-1.18.3-cp312-cp312-manylinux_2_5_i686.manylinux1_i686.manylinux_2_17_i686.manylinux2014_i686.whl", hash = "sha256:d0e883008013c0e4aef84dcfe2a0b172c4d23c2669412cf5b3371003941f72bb", size = 325765 },
    { url = "https://files.pythonhosted.org/packages/7e/18/03a5834ccc9177f97ca1bbb245b93c13e58e8225276f01eedc4cc98ab820/yarl-1.18.3-cp312-cp312-musllinux_1_2_aarch64.whl", hash = "sha256:5a3f356548e34a70b0172d8890006c37be92995f62d95a07b4a42e90fba54272", size = 344444 },
    { url = "https://files.pythonhosted.org/packages/c8/03/a713633bdde0640b0472aa197b5b86e90fbc4c5bc05b727b714cd8a40e6d/yarl-1.18.3-cp312-cp312-musllinux_1_2_armv7l.whl", hash = "sha256:ccd17349166b1bee6e529b4add61727d3f55edb7babbe4069b5764c9587a8cc6", size = 340760 },
    { url = "https://files.pythonhosted.org/packages/eb/99/f6567e3f3bbad8fd101886ea0276c68ecb86a2b58be0f64077396cd4b95e/yarl-1.18.3-cp312-cp312-musllinux_1_2_i686.whl", hash = "sha256:b958ddd075ddba5b09bb0be8a6d9906d2ce933aee81100db289badbeb966f54e", size = 346484 },
    { url = "https://files.pythonhosted.org/packages/8e/a9/84717c896b2fc6cb15bd4eecd64e34a2f0a9fd6669e69170c73a8b46795a/yarl-1.18.3-cp312-cp312-musllinux_1_2_ppc64le.whl", hash = "sha256:c7d79f7d9aabd6011004e33b22bc13056a3e3fb54794d138af57f5ee9d9032cb", size = 359864 },
    { url = "https://files.pythonhosted.org/packages/1e/2e/d0f5f1bef7ee93ed17e739ec8dbcb47794af891f7d165fa6014517b48169/yarl-1.18.3-cp312-cp312-musllinux_1_2_s390x.whl", hash = "sha256:4891ed92157e5430874dad17b15eb1fda57627710756c27422200c52d8a4e393", size = 364537 },
    { url = "https://files.pythonhosted.org/packages/97/8a/568d07c5d4964da5b02621a517532adb8ec5ba181ad1687191fffeda0ab6/yarl-1.18.3-cp312-cp312-musllinux_1_2_x86_64.whl", hash = "sha256:ce1af883b94304f493698b00d0f006d56aea98aeb49d75ec7d98cd4a777e9285", size = 357861 },
    { url = "https://files.pythonhosted.org/packages/7d/e3/924c3f64b6b3077889df9a1ece1ed8947e7b61b0a933f2ec93041990a677/yarl-1.18.3-cp312-cp312-win32.whl", hash = "sha256:f91c4803173928a25e1a55b943c81f55b8872f0018be83e3ad4938adffb77dd2", size = 84097 },
    { url = "https://files.pythonhosted.org/packages/34/45/0e055320daaabfc169b21ff6174567b2c910c45617b0d79c68d7ab349b02/yarl-1.18.3-cp312-cp312-win_amd64.whl", hash = "sha256:7e2ee16578af3b52ac2f334c3b1f92262f47e02cc6193c598502bd46f5cd1477", size = 90399 },
    { url = "https://files.pythonhosted.org/packages/30/c7/c790513d5328a8390be8f47be5d52e141f78b66c6c48f48d241ca6bd5265/yarl-1.18.3-cp313-cp313-macosx_10_13_universal2.whl", hash = "sha256:90adb47ad432332d4f0bc28f83a5963f426ce9a1a8809f5e584e704b82685dcb", size = 140789 },
    { url = "https://files.pythonhosted.org/packages/30/aa/a2f84e93554a578463e2edaaf2300faa61c8701f0898725842c704ba5444/yarl-1.18.3-cp313-cp313-macosx_10_13_x86_64.whl", hash = "sha256:913829534200eb0f789d45349e55203a091f45c37a2674678744ae52fae23efa", size = 94144 },
    { url = "https://files.pythonhosted.org/packages/c6/fc/d68d8f83714b221a85ce7866832cba36d7c04a68fa6a960b908c2c84f325/yarl-1.18.3-cp313-cp313-macosx_11_0_arm64.whl", hash = "sha256:ef9f7768395923c3039055c14334ba4d926f3baf7b776c923c93d80195624782", size = 91974 },
    { url = "https://files.pythonhosted.org/packages/56/4e/d2563d8323a7e9a414b5b25341b3942af5902a2263d36d20fb17c40411e2/yarl-1.18.3-cp313-cp313-manylinux_2_17_aarch64.manylinux2014_aarch64.whl", hash = "sha256:88a19f62ff30117e706ebc9090b8ecc79aeb77d0b1f5ec10d2d27a12bc9f66d0", size = 333587 },
    { url = "https://files.pythonhosted.org/packages/25/c9/cfec0bc0cac8d054be223e9f2c7909d3e8442a856af9dbce7e3442a8ec8d/yarl-1.18.3-cp313-cp313-manylinux_2_17_ppc64le.manylinux2014_ppc64le.whl", hash = "sha256:e17c9361d46a4d5addf777c6dd5eab0715a7684c2f11b88c67ac37edfba6c482", size = 344386 },
    { url = "https://files.pythonhosted.org/packages/ab/5d/4c532190113b25f1364d25f4c319322e86232d69175b91f27e3ebc2caf9a/yarl-1.18.3-cp313-cp313-manylinux_2_17_s390x.manylinux2014_s390x.whl", hash = "sha256:1a74a13a4c857a84a845505fd2d68e54826a2cd01935a96efb1e9d86c728e186", size = 345421 },
    { url = "https://files.pythonhosted.org/packages/23/d1/6cdd1632da013aa6ba18cee4d750d953104a5e7aac44e249d9410a972bf5/yarl-1.18.3-cp313-cp313-manylinux_2_17_x86_64.manylinux2014_x86_64.whl", hash = "sha256:41f7ce59d6ee7741af71d82020346af364949314ed3d87553763a2df1829cc58", size = 339384 },
    { url = "https://files.pythonhosted.org/packages/9a/c4/6b3c39bec352e441bd30f432cda6ba51681ab19bb8abe023f0d19777aad1/yarl-1.18.3-cp313-cp313-manylinux_2_5_i686.manylinux1_i686.manylinux_2_17_i686.manylinux2014_i686.whl", hash = "sha256:f52a265001d830bc425f82ca9eabda94a64a4d753b07d623a9f2863fde532b53", size = 326689 },
    { url = "https://files.pythonhosted.org/packages/23/30/07fb088f2eefdc0aa4fc1af4e3ca4eb1a3aadd1ce7d866d74c0f124e6a85/yarl-1.18.3-cp313-cp313-musllinux_1_2_aarch64.whl", hash = "sha256:82123d0c954dc58db301f5021a01854a85bf1f3bb7d12ae0c01afc414a882ca2", size = 345453 },
    { url = "https://files.pythonhosted.org/packages/63/09/d54befb48f9cd8eec43797f624ec37783a0266855f4930a91e3d5c7717f8/yarl-1.18.3-cp313-cp313-musllinux_1_2_armv7l.whl", hash = "sha256:2ec9bbba33b2d00999af4631a3397d1fd78290c48e2a3e52d8dd72db3a067ac8", size = 341872 },
    { url = "https://files.pythonhosted.org/packages/91/26/fd0ef9bf29dd906a84b59f0cd1281e65b0c3e08c6aa94b57f7d11f593518/yarl-1.18.3-cp313-cp313-musllinux_1_2_i686.whl", hash = "sha256:fbd6748e8ab9b41171bb95c6142faf068f5ef1511935a0aa07025438dd9a9bc1", size = 347497 },
    { url = "https://files.pythonhosted.org/packages/d9/b5/14ac7a256d0511b2ac168d50d4b7d744aea1c1aa20c79f620d1059aab8b2/yarl-1.18.3-cp313-cp313-musllinux_1_2_ppc64le.whl", hash = "sha256:877d209b6aebeb5b16c42cbb377f5f94d9e556626b1bfff66d7b0d115be88d0a", size = 359981 },
    { url = "https://files.pythonhosted.org/packages/ca/b3/d493221ad5cbd18bc07e642894030437e405e1413c4236dd5db6e46bcec9/yarl-1.18.3-cp313-cp313-musllinux_1_2_s390x.whl", hash = "sha256:b464c4ab4bfcb41e3bfd3f1c26600d038376c2de3297760dfe064d2cb7ea8e10", size = 366229 },
    { url = "https://files.pythonhosted.org/packages/04/56/6a3e2a5d9152c56c346df9b8fb8edd2c8888b1e03f96324d457e5cf06d34/yarl-1.18.3-cp313-cp313-musllinux_1_2_x86_64.whl", hash = "sha256:8d39d351e7faf01483cc7ff7c0213c412e38e5a340238826be7e0e4da450fdc8", size = 360383 },
    { url = "https://files.pythonhosted.org/packages/fd/b7/4b3c7c7913a278d445cc6284e59b2e62fa25e72758f888b7a7a39eb8423f/yarl-1.18.3-cp313-cp313-win32.whl", hash = "sha256:61ee62ead9b68b9123ec24bc866cbef297dd266175d53296e2db5e7f797f902d", size = 310152 },
    { url = "https://files.pythonhosted.org/packages/f5/d5/688db678e987c3e0fb17867970700b92603cadf36c56e5fb08f23e822a0c/yarl-1.18.3-cp313-cp313-win_amd64.whl", hash = "sha256:578e281c393af575879990861823ef19d66e2b1d0098414855dd367e234f5b3c", size = 315723 },
    { url = "https://files.pythonhosted.org/packages/f5/4b/a06e0ec3d155924f77835ed2d167ebd3b211a7b0853da1cf8d8414d784ef/yarl-1.18.3-py3-none-any.whl", hash = "sha256:b57f4f58099328dfb26c6a771d09fb20dbbae81d20cfb66141251ea063bd101b", size = 45109 },
]

[[package]]
name = "zipp"
version = "3.21.0"
source = { registry = "https://pypi.org/simple" }
sdist = { url = "https://files.pythonhosted.org/packages/3f/50/bad581df71744867e9468ebd0bcd6505de3b275e06f202c2cb016e3ff56f/zipp-3.21.0.tar.gz", hash = "sha256:2c9958f6430a2040341a52eb608ed6dd93ef4392e02ffe219417c1b28b5dd1f4", size = 24545 }
wheels = [
    { url = "https://files.pythonhosted.org/packages/b7/1a/7e4798e9339adc931158c9d69ecc34f5e6791489d469f5e50ec15e35f458/zipp-3.21.0-py3-none-any.whl", hash = "sha256:ac1bbe05fd2991f160ebce24ffbac5f6d11d83dc90891255885223d42b3cd931", size = 9630 },
]<|MERGE_RESOLUTION|>--- conflicted
+++ resolved
@@ -620,10 +620,7 @@
 [package.dev-dependencies]
 dev = [
     { name = "pdbpp" },
-<<<<<<< HEAD
-=======
     { name = "pytest" },
->>>>>>> 0d798b3e
     { name = "ruff" },
 ]
 google = [
@@ -650,10 +647,7 @@
 [package.metadata.requires-dev]
 dev = [
     { name = "pdbpp", specifier = ">=0.10.3" },
-<<<<<<< HEAD
-=======
     { name = "pytest", specifier = ">=8.3.5" },
->>>>>>> 0d798b3e
     { name = "ruff", specifier = ">=0.11.4" },
 ]
 google = [{ name = "google-genai", specifier = ">=1.7.0" }]
@@ -761,8 +755,6 @@
 ]
 
 [[package]]
-<<<<<<< HEAD
-=======
 name = "packaging"
 version = "24.2"
 source = { registry = "https://pypi.org/simple" }
@@ -772,7 +764,6 @@
 ]
 
 [[package]]
->>>>>>> 0d798b3e
 name = "pdbpp"
 version = "0.10.3"
 source = { registry = "https://pypi.org/simple" }
@@ -980,8 +971,6 @@
 sdist = { url = "https://files.pythonhosted.org/packages/05/1b/ea40363be0056080454cdbabe880773c3c5bd66d7b13f0c8b8b8c8da1e0c/pyrepl-0.9.0.tar.gz", hash = "sha256:292570f34b5502e871bbb966d639474f2b57fbfcd3373c2d6a2f3d56e681a775", size = 48744 }
 
 [[package]]
-<<<<<<< HEAD
-=======
 name = "pytest"
 version = "8.3.5"
 source = { registry = "https://pypi.org/simple" }
@@ -997,7 +986,6 @@
 ]
 
 [[package]]
->>>>>>> 0d798b3e
 name = "python-dateutil"
 version = "2.9.0.post0"
 source = { registry = "https://pypi.org/simple" }
