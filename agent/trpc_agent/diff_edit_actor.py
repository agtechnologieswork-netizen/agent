import jinja2
import logging
from core.base_node import Node
from core.workspace import Workspace
from core.actors import BaseData, FileOperationsActor
from llm.common import AsyncLLM, Message, TextRaw
from trpc_agent import playbooks
from trpc_agent.actors import run_tests, run_tsc_compile, run_frontend_build
from trpc_agent.playwright import PlaywrightRunner
<<<<<<< HEAD
from core.notification_utils import notify_if_callback
=======
from trpc_agent.notification_utils import notify_if_callback
>>>>>>> 571b9fba

logger = logging.getLogger(__name__)




class EditActor(FileOperationsActor):
    root: Node[BaseData] | None = None

    def __init__(
        self,
        llm: AsyncLLM,
        vlm: AsyncLLM,
        workspace: Workspace,
        beam_width: int = 3,
        max_depth: int = 30,
        event_callback = None,
    ):
        super().__init__(llm, workspace, beam_width, max_depth)
        self.playwright = PlaywrightRunner(vlm)
        self.event_callback = event_callback

    async def execute(
        self,
        files: dict[str, str],
        user_prompt: str,
        feedback: str,
    ) -> Node[BaseData]:
        await notify_if_callback(self.event_callback, "🛠️ Applying requested changes...", "edit start")

        workspace = self.workspace.clone()
        logger.info(f"Start EditActor execution with files: {files.keys()}")
        for file_path, content in files.items():
            workspace.write_file(file_path, content)
        workspace.permissions(protected=self.files_protected, allowed=self.files_allowed)

        jinja_env = jinja2.Environment()
        user_prompt_template = jinja_env.from_string(playbooks.EDIT_ACTOR_USER_PROMPT)
        repo_files = await self.get_repo_files(workspace, files)
        project_context = "\n".join([
            "Project files:",
            *repo_files,
            "Writeable files and directories:",
            *self.files_allowed,
            "Protected files and directories:",
            *self.files_protected
        ])
        user_prompt_rendered = user_prompt_template.render(
            project_context=project_context,
            user_prompt=user_prompt,
            feedback=feedback
        )
        message = Message(role="user", content=[TextRaw(user_prompt_rendered)])
        self.root = Node(BaseData(workspace, [message], {}, True))

        solution: Node[BaseData] | None = None
        iteration = 0
        while solution is None:
            iteration += 1
            candidates = self.select(self.root)
            if not candidates:
                logger.info("No candidates to evaluate, search terminated")
                break

            await notify_if_callback(self.event_callback, f"🔄 Working on changes (iteration {iteration})...", "iteration progress")

            logger.info(f"Iteration {iteration}: Running LLM on {len(candidates)} candidates")
            nodes = await self.run_llm(
                candidates,
                system_prompt=playbooks.EDIT_ACTOR_SYSTEM_PROMPT,
                tools=self.tools,
                max_tokens=8192,
            )
            logger.info(f"Received {len(nodes)} nodes from LLM")

            for i, new_node in enumerate(nodes):
                logger.info(f"Evaluating node {i+1}/{len(nodes)}")
                if await self.eval_node(new_node, user_prompt):
                    logger.info(f"Found solution at depth {new_node.depth}")
                    await notify_if_callback(self.event_callback, "✅ Changes applied successfully!", "edit completion")
                    solution = new_node
                    break
        if solution is None:
            logger.error("EditActor failed to find a solution")
            raise ValueError("No solutions found")
        return solution

    def select(self, node: Node[BaseData]) -> list[Node[BaseData]]:
        candidates = []
        all_children = node.get_all_children()
        effective_beam_width = (
            1 if len(all_children) >= self.beam_width else self.beam_width
        )
        logger.info(
            f"Selecting candidates with effective beam width: {effective_beam_width}, total children: {len(all_children)}"
        )
        for n in all_children:
            if n.is_leaf and n.depth <= self.max_depth:
                if n.data.should_branch:
                    candidates.extend([n] * effective_beam_width)
                else:
                    candidates.append(n)
        logger.info(f"Selected {len(candidates)} leaf nodes for evaluation")
        return candidates

<<<<<<< HEAD
=======


>>>>>>> 571b9fba

    async def run_checks(self, node: Node[BaseData], user_prompt: str) -> str | None:
        await notify_if_callback(self.event_callback, "🔍 Validating changes...", "validation start")

        _, tsc_compile_err = await run_tsc_compile(node, self.event_callback)
        if tsc_compile_err:
            return f"TypeScript compile errors (backend):\n{tsc_compile_err.text}\n"

        # client tsc compile - should be refactored for the consistency
        await notify_if_callback(self.event_callback, "🔧 Compiling frontend TypeScript...", "frontend compile start")

        tsc_result = await node.data.workspace.exec(["bun", "run", "tsc", "-p", "tsconfig.app.json", "--noEmit"], cwd="client")
        if tsc_result.exit_code != 0:
            await notify_if_callback(self.event_callback, "❌ Frontend TypeScript compilation failed", "frontend compile failure")
            return f"TypeScript compile errors (frontend): {tsc_result.stdout}"

        _, test_result = await run_tests(node, self.event_callback)
        if test_result:
            return f"Test errors:\n{test_result.text}\n"

        build_result = await run_frontend_build(node, self.event_callback)
        if build_result:
            return build_result

        await notify_if_callback(self.event_callback, "🎭 Running UI validation...", "playwright start")

        playwright_result = await self.playwright.evaluate(node, user_prompt, mode="full")
        if playwright_result:
            await notify_if_callback(self.event_callback, "❌ UI validation failed - adjusting...", "playwright failure")
            return "\n".join(playwright_result)

        await notify_if_callback(self.event_callback, "✅ All validations passed!", "validation success")

        return None

    @property
    def files_allowed(self) -> list[str]:
        return [
            "server/src/schema.ts",
            "server/src/db/schema.ts",
            "server/src/handlers/",
            "server/src/tests/",
            "server/src/index.ts",
            "client/src/App.tsx",
            "client/src/components/",
            "client/src/App.css",
        ]

    @property
    def files_protected(self) -> list[str]:
        return [
            "Dockerfile",
            "server/src/db/index.ts",
            "client/src/utils/trpc.ts",
            "client/src/components/ui/",
        ]

    @property
    def files_visible(self) -> list[str]:
        return [
            "client/src/components/ui/",
        ]

    async def get_repo_files(self, workspace: Workspace, files: dict[str, str]) -> list[str]:
        repo_files = set([
            "server/src/schema.ts",
            "server/src/db/index.ts",
            "server/src/db/schema.ts",
            "server/src/index.ts",
            "server/src/package.json",
            "client/src/App.tsx",
            "client/src/App.css",
            "client/src/utils/trpc.ts",
            "client/src/lib/utils.ts",
            "client/src/package.json",
        ])
        repo_files.update(files.keys())
        repo_files.update(await workspace.ls("client/src/components/ui"))
<<<<<<< HEAD
        return list(repo_files)
=======
        return list(repo_files)
>>>>>>> 571b9fba
<|MERGE_RESOLUTION|>--- conflicted
+++ resolved
@@ -7,11 +7,7 @@
 from trpc_agent import playbooks
 from trpc_agent.actors import run_tests, run_tsc_compile, run_frontend_build
 from trpc_agent.playwright import PlaywrightRunner
-<<<<<<< HEAD
 from core.notification_utils import notify_if_callback
-=======
-from trpc_agent.notification_utils import notify_if_callback
->>>>>>> 571b9fba
 
 logger = logging.getLogger(__name__)
 
@@ -117,12 +113,6 @@
         logger.info(f"Selected {len(candidates)} leaf nodes for evaluation")
         return candidates
 
-<<<<<<< HEAD
-=======
-
-
->>>>>>> 571b9fba
-
     async def run_checks(self, node: Node[BaseData], user_prompt: str) -> str | None:
         await notify_if_callback(self.event_callback, "🔍 Validating changes...", "validation start")
 
@@ -200,8 +190,4 @@
         ])
         repo_files.update(files.keys())
         repo_files.update(await workspace.ls("client/src/components/ui"))
-<<<<<<< HEAD
-        return list(repo_files)
-=======
-        return list(repo_files)
->>>>>>> 571b9fba
+        return list(repo_files)