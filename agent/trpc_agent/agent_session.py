--- conflicted
+++ resolved
@@ -1,20 +1,5 @@
 import logging
-<<<<<<< HEAD
-from typing import Dict, Any, Optional, TypedDict, List, Union
-
-from anyio.streams.memory import MemoryObjectSendStream
-
-from llm.common import ContentBlock, InternalMessage, TextRaw
-from trpc_agent.application import FSMApplication
-from llm.utils import AsyncLLM, get_fast_llm_client, get_codegen_llm_client
-from api.fsm_tools import FSMToolProcessor, FSMStatus
-from api.snapshot_utils import snapshot_saver
-from core.statemachine import MachineCheckpoint
-from datetime import datetime
-from uuid import uuid4
-=======
 from typing import Dict, Any, Optional
->>>>>>> 1778cc09
 import dagger
 
 from trpc_agent.application import FSMApplication
@@ -23,334 +8,7 @@
 logger = logging.getLogger(__name__)
 
 
-<<<<<<< HEAD
-class StateMetadata(TypedDict):
-    app_name: str | None
-    template_diff_sent: bool
-
-
-class AgentState(TypedDict):
-    fsm_state: MachineCheckpoint | None
-    fsm_messages: List[InternalMessage]
-    metadata: StateMetadata
-
-
-class TrpcAgentSession(AgentInterface):
-    def __init__(self, client: dagger.Client, application_id: str | None= None, trace_id: str | None = None, settings: Optional[Dict[str, Any]] = None):
-        """Initialize a new agent session"""
-        self.application_id = application_id or uuid4().hex
-        self.trace_id = trace_id or uuid4().hex
-        self.settings = settings or {}
-        self.processor_instance = FSMToolProcessor(client, FSMApplication)
-        self.llm_client: AsyncLLM = get_codegen_llm_client()
-        self.model_params = {
-            "max_tokens": 8192,
-        }
-        self.client = client
-        self._sse_counter = 0
-        self._snapshot_key = self.trace_id + "_" + datetime.now().strftime("%m%d%H%M%S")
-
-    @staticmethod
-
-    def convert_agent_messages_to_llm_messages(saved_messages: List[ConversationMessage | InternalMessage]) -> List[InternalMessage]:
-        """Convert ConversationMessage list to LLM InternalMessage format."""
-        internal_messages: List[InternalMessage] = []
-        for m in saved_messages:
-            if isinstance(m, UserMessage):
-                internal_messages.append(
-                    InternalMessage(
-                        role=m.role,
-                        content=[TextRaw(text=m.content)]
-                    )
-                )
-            elif isinstance(m, AgentMessage):
-                blocks: List[ContentBlock] = []
-                for block in m.messages or []:
-                    blocks.append(TextRaw(text=block.content))
-                internal_messages.append(
-                    InternalMessage(
-                        role=m.role,
-                        content=blocks
-                    )
-                )
-            else:
-                raise ValueError(f"Unsupported message type: {type(m)}")
-
-        return internal_messages
-
-    @staticmethod
-    def filter_messages_for_user(messages: List[InternalMessage]) -> List[InternalMessage]:
-        """Filter messages for user."""
-        return [m for m in messages if m.role == "assistant"]
-
-    @staticmethod
-    def prepare_snapshot_from_request(request: AgentRequest) -> Dict[str, str]:
-        """Prepare snapshot files from request.all_files."""
-        snapshot_files = {}
-        if request.all_files:
-            for file_entry in request.all_files:
-                snapshot_files[file_entry.path] = file_entry.content
-        return snapshot_files
-
-    async def process(self, request: AgentRequest, event_tx: MemoryObjectSendStream[AgentSseEvent]) -> None:
-        """
-        Process the incoming request and send events to the event stream.
-        This is the main method required by the AgentInterface protocol.
-
-        Args:
-            request: Incoming agent request
-            event_tx: Event transmission stream
-        """
-        try:
-            logger.info(f"Processing request for {self.application_id}:{self.trace_id}")
-
-            # build always valid blank state
-            fsm_app: FSMApplication | None = None
-            fsm_state: MachineCheckpoint | None = None
-            fsm_message_history = self.convert_agent_messages_to_llm_messages(request.all_messages[-1:])
-            metadata: StateMetadata = {
-                "app_name": None,
-                "template_diff_sent": False,
-            }
-
-            async def emit_intermediate_message(message: str) -> None:
-                await self.send_event(
-                    event_tx=event_tx,
-                    status=AgentStatus.RUNNING,
-                    kind=MessageKind.STAGE_RESULT,
-                    content=message,
-                    agent_state=None,
-                    unified_diff=None,
-                    app_name=metadata["app_name"],
-                )
-
-            fsm_settings = {**self.settings, 'event_callback': emit_intermediate_message}
-
-            if request.agent_state:
-                logger.info(f"Continuing with existing state for trace {self.trace_id}")
-                if (fsm_messages := request.agent_state.get("fsm_messages", [])):
-                    fsm_message_history = [InternalMessage.from_dict(m) for m in fsm_messages] + fsm_message_history
-                if (req_fsm_state := request.agent_state.get("fsm_state")):
-                    fsm_state = req_fsm_state
-                    if request.all_files:
-                        fsm_state["context"]["files"].update({p.path: p.content for p in request.all_files}) # pyright: ignore
-                    fsm_app = await FSMApplication.load(self.client, req_fsm_state, fsm_settings)
-                    snapshot_saver.save_snapshot(trace_id=self._snapshot_key, key="fsm_enter", data=req_fsm_state)
-                if (req_metadata := request.agent_state.get("metadata")):
-                    metadata.update(req_metadata)
-            else:
-                logger.info(f"Initializing new session for trace {self.trace_id}")
-            
-            # Unconditional initialization with event callback
-            self.processor_instance = FSMToolProcessor(self.client, FSMApplication, fsm_app=fsm_app, settings=fsm_settings, event_callback=emit_intermediate_message)
-            agent_state: AgentState = {
-                "fsm_messages": fsm_message_history,
-                "fsm_state": fsm_state,
-                "metadata": metadata,
-            }
-            snapshot_files = {**fsm_state["context"]["files"]} if fsm_state else {} # pyright: ignore
-
-            # Processing
-            logger.info(f"Last user message: {fsm_message_history[-1].content}")
-
-            flash_lite_client = get_fast_llm_client()
-            top_level_agent_llm = get_codegen_llm_client()
-
-            while True:
-                new_messages, fsm_status = await self.processor_instance.step(
-                    agent_state["fsm_messages"],
-                    top_level_agent_llm,
-                    self.model_params
-                )
-
-                # Add messages for agentic loop
-                agent_state["fsm_messages"] += new_messages
-                messages_to_user = self.filter_messages_for_user(new_messages)
-
-                if self.processor_instance.fsm_app is not None:
-                    agent_state["fsm_state"] = await self.processor_instance.fsm_app.fsm.dump()
-
-                if not agent_state["metadata"]["template_diff_sent"] and self.processor_instance.fsm_app is not None:
-                    prompt = self.processor_instance.fsm_app.fsm.context.user_prompt
-                    app_name = await generate_app_name(prompt, flash_lite_client)
-                    # Communicate the app name and commit message and template diff to the client
-                    initial_template_diff = await self.processor_instance.fsm_app.get_diff_with({})
-                    agent_state["metadata"].update({"app_name": app_name, "template_diff_sent": True})
-                    await self.send_event(
-                        event_tx=event_tx,
-                        status=AgentStatus.RUNNING,
-                        kind=MessageKind.REVIEW_RESULT,
-                        content="Initializing...",
-                        agent_state=None,
-                        unified_diff=initial_template_diff,
-                        app_name=app_name,
-                        commit_message="Initial commit"
-                    )
-
-                # Send event based on FSM status
-                match fsm_status:
-                    case FSMStatus.WIP:
-                        await self.send_event(
-                            event_tx=event_tx,
-                            status=AgentStatus.RUNNING,
-                            kind=MessageKind.STAGE_RESULT,
-                            content=messages_to_user,
-                            agent_state=None,
-                            app_name=agent_state["metadata"]["app_name"],
-                        )
-                    case FSMStatus.REFINEMENT_REQUEST:
-                        await self.send_event(
-                            event_tx=event_tx,
-                            status=AgentStatus.IDLE,
-                            kind=MessageKind.REFINEMENT_REQUEST,
-                            content=messages_to_user,
-                            agent_state=agent_state,
-                            app_name=agent_state["metadata"]["app_name"],
-                        )
-                    case FSMStatus.FAILED:
-                        await self.send_event(
-                            event_tx=event_tx,
-                            status=AgentStatus.IDLE,
-                            kind=MessageKind.RUNTIME_ERROR,
-                            content=messages_to_user,
-                        )
-                    case FSMStatus.COMPLETED:
-                        try:
-                            assert self.processor_instance.fsm_app is not None
-                            logger.info("FSM is completed")
-
-                            final_diff = await self.processor_instance.fsm_app.get_diff_with(snapshot_files)
-
-                            logger.info(
-                                "Sending completion event with diff (length: %d) for state %s",
-                                len(final_diff) if final_diff else 0,
-                                self.processor_instance.fsm_app.current_state,
-                            )
-
-                            is_diff_meaningful = final_diff and final_diff.strip()
-
-                            if not is_diff_meaningful:
-                                logger.info("No meaningful changes detected, sending work successful without diff")
-
-                                no_changes_message = InternalMessage(
-                                    role="assistant",
-                                    content=[TextRaw("No changes were generated by the agent. Please refine your request.")]
-                                )
-
-                                content_with_message = messages_to_user + [no_changes_message] if messages_to_user else [no_changes_message]
-
-                                await self.send_event(
-                                    event_tx=event_tx,
-                                    status=AgentStatus.IDLE,
-                                    kind=MessageKind.STAGE_RESULT,
-                                    content=content_with_message,
-                                    agent_state=agent_state,
-                                    app_name=agent_state["metadata"]["app_name"],
-                                )
-                            else:
-                                if isinstance(request.all_messages[-1], UserMessage):
-                                    user_request = request.all_messages[-1].content
-                                else:
-                                    user_request = self.processor_instance.fsm_app.fsm.context.user_prompt
-
-                                commit_message = await generate_commit_message(user_request, flash_lite_client)
-
-                                await self.send_event(
-                                    event_tx=event_tx,
-                                    status=AgentStatus.IDLE,
-                                    kind=MessageKind.REVIEW_RESULT,
-                                    content=messages_to_user,
-                                    agent_state=agent_state,
-                                    unified_diff=final_diff,
-                                    app_name=agent_state["metadata"]["app_name"],
-                                    commit_message=commit_message
-                                )
-                        except Exception as e:
-                            logger.exception(f"Error sending final diff: {e}")
-
-                # Exit if we are not working on a FSM or if the FSM is completed or failed
-                if fsm_status != FSMStatus.WIP:
-                    break
-
-        except Exception as e:
-            logger.exception(f"Error in process: {str(e)}")
-            await self.send_event(
-                event_tx=event_tx,
-                status=AgentStatus.IDLE,
-                kind=MessageKind.RUNTIME_ERROR,
-                content=f"Error processing request: {str(e)}"
-            )
-        finally:
-            if self.processor_instance.fsm_app is not None:
-                snapshot_saver.save_snapshot(
-                    trace_id=self._snapshot_key,
-                    key="fsm_exit",
-                    data=await self.processor_instance.fsm_app.fsm.dump(),
-                )
-            await event_tx.aclose()
-
-    # ---------------------------------------------------------------------
-    # Event sending helpers
-    # ---------------------------------------------------------------------
-    async def send_event(
-        self,
-        event_tx: MemoryObjectSendStream[AgentSseEvent],
-        status: AgentStatus,
-        kind: MessageKind,
-        content: Union[List[InternalMessage], str],
-        agent_state: Optional[AgentState] = None,
-        unified_diff: Optional[str] = None,
-        app_name: Optional[str] = None,
-        commit_message: Optional[str] = None,
-    ) -> None:
-        """Send event with specified parameters."""
-        structured_blocks: List[ExternalContentBlock]
-        if isinstance(content, list):
-            structured_blocks = [
-                ExternalContentBlock(
-                    content=format_internal_message_for_display(x),
-                    #timestamp=datetime.datetime.now(datetime.UTC)
-                )
-                for x in content
-            ]
-        else:
-            structured_blocks = [
-                ExternalContentBlock(
-                    content=content,
-                    #timestamp=datetime.datetime.now(datetime.UTC)
-                )
-            ]
-
-
-        event = AgentSseEvent(
-            status=status,
-            traceId=self.trace_id,
-            message=AgentMessage(
-                role="assistant",
-                kind=kind,
-                messages=structured_blocks,
-                agentState={
-                    "fsm_state": agent_state["fsm_state"],
-                    "fsm_messages": [x.to_dict() for x in agent_state["fsm_messages"]],
-                    "metadata": agent_state["metadata"],
-                } if agent_state else None,
-                unifiedDiff=unified_diff,
-                complete_diff_hash=None,
-                diff_stat=None,
-                app_name=app_name,
-                commit_message=commit_message
-            )
-        )
-        await event_tx.send(event)
-        snapshot_saver.save_snapshot(
-            trace_id=self._snapshot_key,
-            key=f"sse_events/{self._sse_counter}",
-            data=event.model_dump(),
-        )
-        self._sse_counter += 1
-=======
 class TrpcAgentSession(BaseAgentSession):
     def __init__(self, client: dagger.Client, application_id: str | None = None, trace_id: str | None = None, settings: Optional[Dict[str, Any]] = None):
         """Initialize a new TRPC agent session"""
-        super().__init__(client, FSMApplication, application_id, trace_id, settings)
->>>>>>> 1778cc09
+        super().__init__(client, FSMApplication, application_id, trace_id, settings)