import os
import anyio
import logging
import enum
from typing import Dict, Self, Optional, Literal, Any
from dataclasses import dataclass, field
from core.statemachine import StateMachine, State, Context
from llm.utils import get_universal_llm_client, get_vision_llm_client
from core.actors import BaseData
from core.base_node import Node
from core.statemachine import MachineCheckpoint
from core.workspace import Workspace
from trpc_agent.diff_edit_actor import EditActor
from trpc_agent.actors import DraftActor, HandlersActor, FrontendActor, ConcurrentActor
import dagger

# Set up logging
logger = logging.getLogger(__name__)

logging.basicConfig(level=logging.INFO)
for package in ['urllib3', 'httpx', 'google_genai.models']:
    logging.getLogger(package).setLevel(logging.WARNING)


class FSMState(str, enum.Enum):
    DRAFT = "draft"
    REVIEW_DRAFT = "review_draft"
    APPLICATION = "application"
    REVIEW_APPLICATION = "review_application"
    APPLY_FEEDBACK = "apply_feedback"
    COMPLETE = "complete"
    FAILURE = "failure"


@dataclass(frozen=True) # Use dataclass for easier serialization, frozen=True makes it hashable by default if needed
class FSMEvent:
    type_: Literal["CONFIRM", "FEEDBACK"]
    feedback: Optional[str] = None

    def __eq__(self, other):
        match other:
            case FSMEvent():
                return self.type_ == other.type_
            case str():
                return self.type_ == other
            case _:
                raise TypeError(f"Cannot compare FSMEvent with {type(other)}")

    def __hash__(self):
        return hash(self.type_)

    def __str__(self):
        return self.type_


@dataclass
class ApplicationContext(Context):
    """Context for the fullstack application state machine"""
    user_prompt: str
    feedback_data: Optional[str] = None
    files: Dict[str, str] = field(default_factory=dict)
    error: Optional[str] = None

    def dump(self) -> dict:
        """Dump context to a serializable dictionary"""
        # Convert dataclass to dictionary
        data = {
            "user_prompt": self.user_prompt,
            "feedback_data":self.feedback_data,
            "files": self.files,
            "error": self.error
        }
        return data

    @classmethod
    def load(cls, data: object) -> Self:
        """Load context from a serializable dictionary"""
        if not isinstance(data, dict):
            raise ValueError(f"Invalid data type: {type(data)}")
        return cls(**data)


class FSMApplication:

    def __init__(self, client: dagger.Client, fsm: StateMachine[ApplicationContext, FSMEvent]):
        self.fsm = fsm
        self.client = client

    @classmethod
    async def load(cls, client: dagger.Client, data: MachineCheckpoint, settings: Dict[str, Any] | None = None) -> Self:
        root = await cls.make_states(client, settings)
        fsm = await StateMachine[ApplicationContext, FSMEvent].load(root, data, ApplicationContext)
        return cls(client, fsm)

    @classmethod
    def base_execution_plan(cls) -> str:
        return "\n".join([
            "1. Application draft. Contains types, database tables and handler declarations only.",
            "2. Core backend implementations and application frontend.",
            "",
            "The result application will be based on Typescript, Drizzle, tRPC and React. The list of available libraries is limited but sufficient to build CRUD apps."
        ])

    @classmethod
    def template_path(cls) -> str:
        return "./trpc_agent/template"

    @classmethod
    async def start_fsm(cls, client: dagger.Client, user_prompt: str, settings: Dict[str, Any] | None = None) -> Self:
        """Create the state machine for the application"""
        states = await cls.make_states(client, settings)
        context = ApplicationContext(user_prompt=user_prompt)
        fsm = StateMachine[ApplicationContext, FSMEvent](states, context)
        await fsm.send(FSMEvent("CONFIRM")) # confirm running first stage immediately
        return cls(client, fsm)

    @classmethod
    async def make_states(cls, client: dagger.Client, settings: Dict[str, Any] | None = None) -> State[ApplicationContext, FSMEvent]:
        def agg_node_files(solution: Node[BaseData]) -> dict[str, str]:
            files = {}
            for node in solution.get_trajectory():
                files.update(node.data.files)
            return {k: v for k, v in files.items() if v is not None}

        # Define actions to update context
        async def update_node_files(ctx: ApplicationContext, result: Node[BaseData] | Dict[str, Node[BaseData]]) -> None:
            logger.info("Updating context files from result")
            if isinstance(result, Node):
                ctx.files.update(agg_node_files(result))
            elif isinstance(result, dict):
                for key, node in result.items():
                    ctx.files.update(agg_node_files(node))

        async def set_error(ctx: ApplicationContext, error: Exception) -> None:
            """Set error in context"""
            # Use logger.exception to include traceback
            logger.exception("Setting error in context:", exc_info=error)
            ctx.error = str(error)

<<<<<<< HEAD
        llm = get_universal_llm_client()
        vlm = get_vision_llm_client()
        model_params = settings or {}
=======
        llm = get_llm_client()
        vlm = get_llm_client(model_name="gemini-flash-lite")
>>>>>>> c49b55c9
        workspace = await Workspace.create(
            client=client,
            base_image="oven/bun:1.2.5-alpine",
            context=client.host().directory("./trpc_agent/template"),
            setup_cmd=[["bun", "install"]],
        )

        if settings and "event_callback" in settings:
            event_callback = settings.pop("event_callback")
        else:
            event_callback = None
        model_params = settings or {}

        draft_actor = DraftActor(llm, workspace.clone(), model_params, event_callback=event_callback)
        application_actor = ConcurrentActor(
            handlers=HandlersActor(llm, workspace.clone(), model_params, beam_width=3, event_callback=event_callback),
            frontend=FrontendActor(llm, vlm, workspace.clone(), model_params, beam_width=1, max_depth=20, event_callback=event_callback)
        )
        edit_actor = EditActor(llm, vlm, workspace.clone(), event_callback=event_callback)

        # Define state machine states
        states = State[ApplicationContext, FSMEvent](
            on={
                FSMEvent("CONFIRM"): FSMState.DRAFT,
                FSMEvent("FEEDBACK"): FSMState.APPLY_FEEDBACK,
            },
            states={
                FSMState.DRAFT: State(
                    invoke={
                        "src": draft_actor,
                        "input_fn": lambda ctx: (ctx.feedback_data or ctx.user_prompt,),
                        "on_done": {
                            "target": FSMState.REVIEW_DRAFT,
                            "actions": [update_node_files],
                        },
                        "on_error": {
                            "target": FSMState.FAILURE,
                            "actions": [set_error],
                        },
                    },
                ),
                FSMState.REVIEW_DRAFT: State(
                    on={
                        FSMEvent("CONFIRM"): FSMState.APPLICATION,
                        FSMEvent("FEEDBACK"): FSMState.DRAFT,
                    },
                ),
                FSMState.APPLICATION: State(
                    invoke={
                        "src": application_actor,
                        "input_fn": lambda ctx: (ctx.user_prompt, ctx.files, ctx.feedback_data),
                        "on_done": {
                            "target": FSMState.REVIEW_APPLICATION,
                            "actions": [update_node_files],
                        },
                        "on_error": {
                            "target": FSMState.FAILURE,
                            "actions": [set_error],
                        },
                    },
                ),
                FSMState.REVIEW_APPLICATION: State(
                    on={
                        FSMEvent("CONFIRM"): FSMState.COMPLETE,
                        FSMEvent("FEEDBACK"): FSMState.APPLY_FEEDBACK,
                    },
                ),
                FSMState.APPLY_FEEDBACK: State(
                    invoke={
                        "src": edit_actor,
                        "input_fn": lambda ctx: (ctx.files, ctx.user_prompt, ctx.feedback_data),
                        "on_done": {
                            "target": FSMState.COMPLETE,
                            "actions": [update_node_files]
                        },
                        "on_error": {
                            "target": FSMState.FAILURE,
                            "actions": [set_error],
                        },
                    }
                ),
                FSMState.COMPLETE: State(),
                FSMState.FAILURE: State(),
            },
        )

        return states

    async def confirm_state(self):
        await self.fsm.send(FSMEvent("CONFIRM"))

    async def apply_changes(self, feedback: str):
        self.fsm.context.feedback_data = feedback
        await self.fsm.send(FSMEvent("FEEDBACK"))

    async def complete_fsm(self):
        while (self.current_state not in (FSMState.COMPLETE, FSMState.FAILURE)):
            await self.fsm.send(FSMEvent("CONFIRM"))

    @property
    def is_completed(self) -> bool:
        return self.current_state == FSMState.COMPLETE or self.current_state == FSMState.FAILURE

    def maybe_error(self) -> str | None:
        return self.fsm.context.error

    @property
    def current_state(self) -> str:
        if self.fsm.stack_path:
            return self.fsm.stack_path[-1]
        return ""

    @property
    def truncated_files(self) -> dict[str, str]:
        return {k: "large file truncated" if len(v) > 256 else v for k, v in self.fsm.context.files.items()}

    @property
    def state_output(self) -> dict:
        match self.current_state:
            case FSMState.REVIEW_DRAFT:
                return {"draft": self.fsm.context.files}
            case FSMState.REVIEW_APPLICATION:
                return {"application": self.truncated_files}
            case FSMState.COMPLETE:
                return {"application": self.fsm.context.files}
            case FSMState.FAILURE:
                return {"error": self.fsm.context.error or "Unknown error"}
            case _:
                logger.debug(f"State {self.current_state} is a processing state, returning processing status")
                return {"status": "processing"}

    @property
    def available_actions(self) -> dict[str, str]:
        actions = {}
        match self.current_state:
            case FSMState.REVIEW_DRAFT | FSMState.REVIEW_APPLICATION:
                actions = {"confirm": "Accept current output and continue"}
                logger.debug(f"Review state detected: {self.current_state}, offering confirm action")
            case FSMState.COMPLETE:
                actions = {
                    "complete": "Finalize and get all artifacts",
                    "change": "Submit feedback for the current FSM state and trigger revision",
                }
                logger.debug("FSM is in COMPLETE state, offering complete action")
            case FSMState.FAILURE:
                actions = {"get_error": "Get error details"}
                logger.debug("FSM is in FAILURE state, offering get_error action")
            case _:
                actions = {"wait": "Wait for processing to complete"}
                logger.debug(f"FSM is in processing state: {self.current_state}, offering wait action")
        return actions

    async def get_diff_with(self, snapshot: dict[str, str]) -> str:
        logger.info(f"SERVER get_diff_with: Received snapshot with {len(snapshot)} files.")
        if snapshot:
            # Sort keys for consistent sample logging, especially in tests
            sorted_snapshot_keys = sorted(snapshot.keys())
            logger.info(f"SERVER get_diff_with: Snapshot sample paths (up to 5): {sorted_snapshot_keys[:5]}")
            if len(snapshot) > 5:
                logger.debug(f"SERVER get_diff_with: All snapshot paths: {sorted_snapshot_keys}")
            # Log content of a very small, specific file if it exists, for deep debugging
            # Example: if "client/src/App.tsx" in snapshot:
            #    logger.debug(f"SERVER get_diff_with: Content of snapshot file 'client/src/App.tsx':\n{snapshot['client/src/App.tsx'][:200]}...")
        else:
            logger.info("SERVER get_diff_with: Snapshot is empty. Diff will be against template + FSM context files.")

        logger.debug("SERVER get_diff_with: Initializing Dagger context from empty directory")
        context = self.client.directory()

        gitignore_path = "./trpc_agent/template/.gitignore"
        try:
            gitignore_file = self.client.host().file(gitignore_path)
            context = context.with_file(".gitignore", gitignore_file)
            logger.info(f"SERVER get_diff_with: Added .gitignore from {gitignore_path} to Dagger context.")
        except Exception as e:
            logger.warning(f"SERVER get_diff_with: Could not load/add .gitignore from {gitignore_path}: {e}. Proceeding without.")

        logger.info(f"SERVER get_diff_with: Writing {len(snapshot)} files from received snapshot to Dagger context.")
        for key, value in snapshot.items():
            logger.debug(f"SERVER get_diff_with:  Adding snapshot file to Dagger context: {key}")
            context = context.with_new_file(key, value)

        logger.info("SERVER get_diff_with: Creating Dagger workspace for diff generation.")
        workspace = await Workspace.create(self.client, base_image="alpine/git", context=context)
        logger.debug("SERVER get_diff_with: Dagger workspace created with initial snapshot context.")

        template_dir_path = "./trpc_agent/template"
        try:
            template_dir = self.client.host().directory(template_dir_path)
            workspace.ctr = workspace.ctr.with_directory(".", template_dir)
            logger.info(f"SERVER get_diff_with: Template directory {template_dir_path} merged into Dagger workspace root.")
        except Exception as e:
            logger.error(f"SERVER get_diff_with: FAILED to merge template directory {template_dir_path} into workspace: {e}")

        fsm_files_count = len(self.fsm.context.files)
        logger.info(f"SERVER get_diff_with: Writing {fsm_files_count} files from FSM context to Dagger workspace (overlaying snapshot & template).")
        if fsm_files_count > 0:
             logger.debug(f"SERVER get_diff_with: FSM files (sample): {list(self.fsm.context.files.keys())[:5]}")
        for key, value in self.fsm.context.files.items():
            logger.debug(f"SERVER get_diff_with:  Writing FSM file to Dagger workspace: {key} (Length: {len(value)})")
            try:
                workspace.write_file(key, value)
            except Exception as e:
                logger.error(f"SERVER get_diff_with: FAILED to write FSM file {key} to workspace: {e}")

        logger.info("SERVER get_diff_with: Calling workspace.diff() to generate final diff.")
        final_diff_output = ""
        try:
            final_diff_output = await workspace.diff()
            logger.info(f"SERVER get_diff_with: workspace.diff() Succeeded. Diff length: {len(final_diff_output)}")
            if not final_diff_output:
                 logger.warning("SERVER get_diff_with: Diff output is EMPTY. This might be expected if states match or an issue.")
        except Exception as e:
            logger.exception("SERVER get_diff_with: Error during workspace.diff() execution.")
            final_diff_output = f"# ERROR GENERATING DIFF: {e}"

        return final_diff_output


async def main(user_prompt="Minimal persistent counter application"):
    async with dagger.Connection(dagger.Config(log_output=open(os.devnull, "w"))) as client:
        fsm_app: FSMApplication = await FSMApplication.start_fsm(client, user_prompt)

        while (fsm_app.current_state not in (FSMState.COMPLETE, FSMState.FAILURE)):
            await fsm_app.fsm.send(FSMEvent("CONFIRM"))

        context = fsm_app.fsm.context
        if fsm_app.maybe_error():
            logger.error(f"Application run failed: {context.error or 'Unknown error'}")
        else:
            logger.info("Application run completed successfully")
            logger.info(f"Generated {len(context.files)} files")
            logger.info("Applying edit to application.")
            await fsm_app.apply_changes("Add header that says 'Hello World'")

            if fsm_app.maybe_error():
                logger.error(f"Failed to apply edit: {context.error or 'Unknown error'}")
            else:
                logger.info("Edit applied successfully")


if __name__ == "__main__":
    anyio.run(main)<|MERGE_RESOLUTION|>--- conflicted
+++ resolved
@@ -137,14 +137,9 @@
             logger.exception("Setting error in context:", exc_info=error)
             ctx.error = str(error)
 
-<<<<<<< HEAD
         llm = get_universal_llm_client()
         vlm = get_vision_llm_client()
         model_params = settings or {}
-=======
-        llm = get_llm_client()
-        vlm = get_llm_client(model_name="gemini-flash-lite")
->>>>>>> c49b55c9
         workspace = await Workspace.create(
             client=client,
             base_image="oven/bun:1.2.5-alpine",
