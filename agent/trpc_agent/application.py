--- conflicted
+++ resolved
@@ -5,11 +5,7 @@
 from typing import Dict, Self, Optional, Literal, Any
 from dataclasses import dataclass, field
 from core.statemachine import StateMachine, State, Context
-<<<<<<< HEAD
 from llm.utils import get_universal_llm_client, get_vision_llm_client
-=======
-from llm.utils import get_codegen_llm_client, get_vision_llm_client
->>>>>>> 9178c7f5
 from core.actors import BaseData
 from core.base_node import Node
 from core.statemachine import MachineCheckpoint
@@ -141,11 +137,7 @@
             logger.exception("Setting error in context:", exc_info=error)
             ctx.error = str(error)
 
-<<<<<<< HEAD
         llm = get_universal_llm_client()
-=======
-        llm = get_codegen_llm_client()
->>>>>>> 9178c7f5
         vlm = get_vision_llm_client()
         model_params = settings or {}
         workspace = await Workspace.create(
